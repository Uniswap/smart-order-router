import { ChainId, Currency, Ether } from '@uniswap/sdk-core';
import { USDT_ON } from '../../build/main';
import {
  CEUR_CELO,
  CEUR_CELO_ALFAJORES,
  CUSD_CELO,
  DAI_MAINNET,
  DAI_ON,
  ExtendedEther,
  nativeOnChain,
  UNI_GOERLI,
  UNI_MAINNET,
  USDC_MAINNET,
  USDC_NATIVE_ARBITRUM,
  USDC_NATIVE_AVAX,
  USDC_NATIVE_BASE,
  USDC_NATIVE_OPTIMISM,
  USDC_NATIVE_POLYGON,
  USDC_ON, USDC_UNICHAIN,
  USDC_WORLDCHAIN,
  USDC_ZORA,
  USDT_MAINNET,
  USDT_MONAD_TESTNET,
  V4_SEPOLIA_TEST_A,
  WETH9,
  WLD_WORLDCHAIN,
  WNATIVE_ON
} from '../../src';
import { BULLET, BULLET_WITHOUT_TAX } from './mock-data';

export const WHALES = (token: Currency): string => {
  let USDC_UNICHAIN_SEPOLIA;
  switch (token) {
    case Ether.onChain(ChainId.MAINNET) as Currency:
      return '0xd8dA6BF26964aF9D7eEd9e03E53415D37aA96045';
    case ExtendedEther.onChain(ChainId.MAINNET):
      return '0x0716a17FBAeE714f1E6aB0f9d59edbC5f09815C0';
    case ExtendedEther.onChain(ChainId.ARBITRUM_ONE):
      return '0xf977814e90da44bfa03b6295a0616a897441acec';
    case nativeOnChain(ChainId.POLYGON):
      return '0xe7804c37c13166ff0b37f5ae0bb07a3aebb6e245';
    case nativeOnChain(ChainId.GOERLI):
      return '0x08505F42D5666225d5d73B842dAdB87CCA44d1AE';
    case nativeOnChain(ChainId.BASE):
      return '0x66e4e30cf1eb6155c1bf0422879a470e582f3a50';
    case nativeOnChain(ChainId.AVALANCHE):
      return '0x4aeFa39caEAdD662aE31ab0CE7c8C2c9c0a013E8';
    case nativeOnChain(ChainId.BNB):
      return '0x8894E0a0c962CB723c1976a4421c95949bE2D4E3';
    case nativeOnChain(ChainId.OPTIMISM):
      return '0x12478d1a60a910C9CbFFb90648766a2bDD5918f5';
    case nativeOnChain(ChainId.ZORA):
      return '0xBC698ce1933aFb2980D4A5a0F85feA1b02fbb1c9';
    case WETH9[1]:
      return '0x6B44ba0a126a2A1a8aa6cD1AdeeD002e141Bcd44';
    case WNATIVE_ON(ChainId.MAINNET):
      return '0xf04a5cc80b1e94c69b48f5ee68a08cd2f09a7c3e';
    case WNATIVE_ON(ChainId.ARBITRUM_ONE):
      return '0x80a9ae39310abf666a87c743d6ebbd0e8c42158e';
    case WNATIVE_ON(ChainId.GOERLI):
      return '0x2372031bb0fc735722aa4009aebf66e8beaf4ba1';
    case WNATIVE_ON(ChainId.POLYGON):
      return '0x369582d2010b6ed950b571f4101e3bb9b554876f';
    case WNATIVE_ON(ChainId.BASE):
      return '0x0172e05392aba65366C4dbBb70D958BbF43304E4';
    case WNATIVE_ON(ChainId.OPTIMISM):
      return '0x12478d1a60a910C9CbFFb90648766a2bDD5918f5';
    case WNATIVE_ON(ChainId.BNB):
      return '0x59d779BED4dB1E734D3fDa3172d45bc3063eCD69';
    case WNATIVE_ON(ChainId.AVALANCHE):
      return '0xba12222222228d8ba445958a75a0704d566bf2c8';
    case WNATIVE_ON(ChainId.ZORA):
      return '0xBC698ce1933aFb2980D4A5a0F85feA1b02fbb1c9';
    case USDC_MAINNET:
      return '0x8eb8a3b98659cce290402893d0123abb75e3ab28';
    case UNI_MAINNET:
    case DAI_MAINNET:
    case USDT_MAINNET:
      return '0x47ac0fb4f2d84898e4d9e7b4dab3c24507a6d503';
    case UNI_GOERLI:
      return '0x41653c7d61609d856f29355e404f310ec4142cfb';
    case USDC_ON(ChainId.OPTIMISM):
      return '0xad7b4c162707e0b2b5f6fddbd3f8538a5fba0d60';
    case USDC_NATIVE_OPTIMISM:
      return '0xf491d040110384dbcf7f241ffe2a546513fd873d';
    case USDC_ON(ChainId.OPTIMISM_GOERLI):
      return '0x4cb0645e92a3b5872ae54e5704e03c09ca0ea220';
    case USDC_ON(ChainId.ARBITRUM_ONE):
      return '0xf89d7b9c864f589bbf53a82105107622b35eaa40';
    case USDC_NATIVE_ARBITRUM:
      return '0xa656f7d2a93a6f5878aa768f24eb38ec8c827fe2';
    case USDC_ON(ChainId.ARBITRUM_GOERLI):
      return '0x7e3114fcbc1d529fd96de61d65d4a03071609c56';
    case USDC_ON(ChainId.SEPOLIA):
      return '0xe2a3422f3168149AD2d11b4dE2B97b05f1ebF76e';
    case USDC_ON(ChainId.POLYGON):
      return '0xe7804c37c13166ff0b37f5ae0bb07a3aebb6e245';
    case USDC_NATIVE_POLYGON:
      return '0x2C2301FDB0bfA06EAABaA0122CbCEb2265337C25';
    case USDC_ON(ChainId.POLYGON_MUMBAI):
      return '0x48520ff9b32d8b5bf87abf789ea7b3c394c95ebe';
    case USDC_ON(ChainId.AVALANCHE):
      return '0x9f8c163cBA728e99993ABe7495F06c0A3c8Ac8b9';
    case USDC_NATIVE_AVAX:
      return '0x4aeFa39caEAdD662aE31ab0CE7c8C2c9c0a013E8';
    case USDC_ON(ChainId.BNB):
      return '0x8894E0a0c962CB723c1976a4421c95949bE2D4E3';
    case USDC_ON(ChainId.BASE):
      return '0x4a3636608d7bc5776cb19eb72caa36ebb9ea683b';
    case USDC_ZORA:
      return '0xbC59f8F3b275AA56A90D13bAE7cCe5e6e11A3b17';
    case USDC_NATIVE_BASE:
      return '0x20fe51a9229eef2cf8ad9e89d91cab9312cf3b7a';
    case USDC_ON(ChainId.UNICHAIN_SEPOLIA):
      return '0xca8cA8840c77589981E63f4D8122fFEc4b74e2a1';
    case DAI_ON(ChainId.GOERLI):
      return '0x20918f71e99c09ae2ac3e33dbde33457d3be01f4';
    case DAI_ON(ChainId.SEPOLIA):
      return '0x67550Df3290415611F6C140c81Cd770Ff1742cb9';
    case DAI_ON(ChainId.OPTIMISM):
      return '0x100bdc1431a9b09c61c0efc5776814285f8fb248';
    case DAI_ON(ChainId.ARBITRUM_ONE):
      return '0x07b23ec6aedf011114d3ab6027d69b561a2f635e';
    case DAI_ON(ChainId.POLYGON):
      return '0xf04adbf75cdfc5ed26eea4bbbb991db002036bdd';
    case DAI_ON(ChainId.POLYGON_MUMBAI):
      return '0xda8ab4137fe28f969b27c780d313d1bb62c8341e';
    case DAI_ON(ChainId.AVALANCHE):
      return '0x835866d37AFB8CB8F8334dCCdaf66cf01832Ff5D';
    case CEUR_CELO:
      return '0x612A7c4E40EAcb63dADaD4939dFedb9d3397E6fd';
    case CEUR_CELO_ALFAJORES:
      return '0x489324b266DFb125CC791B91Bc68F307cE3f6691';
    case WNATIVE_ON(ChainId.CELO):
      return '0x6cC083Aed9e3ebe302A6336dBC7c921C9f03349E';
    case CUSD_CELO:
      return '0xC32cBaf3D44dA6fbC761289b871af1A30cc7f993';
    case BULLET_WITHOUT_TAX || BULLET:
      return '0x171d311eAcd2206d21Cb462d661C33F0eddadC03';
    case V4_SEPOLIA_TEST_A:
      return '0xB7a249bdeFf39727B5Eb4C7AD458f682BAe6aDAD';
    case WLD_WORLDCHAIN:
      return '0x6348A4a4dF173F68eB28A452Ca6c13493e447aF1';
    case USDC_WORLDCHAIN:
      return '0x45CED21E1d5eFB631997F2Fa1727d5577427d350';
    case nativeOnChain(ChainId.WORLDCHAIN):
      return '0x6348A4a4dF173F68eB28A452Ca6c13493e447aF1';
    case WNATIVE_ON(ChainId.WORLDCHAIN):
      return '0x6348A4a4dF173F68eB28A452Ca6c13493e447aF1';
    case USDC_UNICHAIN_SEPOLIA:
      return '0xE49ACc3B16c097ec88Dc9352CE4Cd57aB7e35B95';
    case nativeOnChain(ChainId.UNICHAIN_SEPOLIA):
      return '0xE49ACc3B16c097ec88Dc9352CE4Cd57aB7e35B95';
    case WNATIVE_ON(ChainId.UNICHAIN_SEPOLIA):
<<<<<<< HEAD
      return '0xE49ACc3B16c097ec88Dc9352CE4Cd57aB7e35B95';//
    case USDC_UNICHAIN:
      // TODO: get a real whale address for unichain mainnet
      return '0x440e9a5b9df01D7CFf465D391A883315A5e8f41c';
    case nativeOnChain(ChainId.UNICHAIN):
      // TODO: get a real whale address for unichain mainnet
      return '0x440e9a5b9df01D7CFf465D391A883315A5e8f41c';
    case WNATIVE_ON(ChainId.UNICHAIN):
      // TODO: get a real whale address for unichain mainnet
      return '0x440e9a5b9df01D7CFf465D391A883315A5e8f41c';

=======
      return '0xE49ACc3B16c097ec88Dc9352CE4Cd57aB7e35B95';
    case USDT_MONAD_TESTNET:
      // TODO: get a real whale address for monad testnet
      return '0x440e9a5b9df01D7CFf465D391A883315A5e8f41c';
    case USDT_ON(ChainId.MONAD_TESTNET):
      // TODO: get a real whale address for monad testnet
      return '0x440e9a5b9df01D7CFf465D391A883315A5e8f41c';
    case WNATIVE_ON(ChainId.MONAD_TESTNET):
      // TODO: get a real whale address for monad testnet
      return '0x440e9a5b9df01D7CFf465D391A883315A5e8f41c';
>>>>>>> 3e5baf46
    default:
      return '0xf04a5cc80b1e94c69b48f5ee68a08cd2f09a7c3e';
  }
};<|MERGE_RESOLUTION|>--- conflicted
+++ resolved
@@ -152,8 +152,16 @@
     case nativeOnChain(ChainId.UNICHAIN_SEPOLIA):
       return '0xE49ACc3B16c097ec88Dc9352CE4Cd57aB7e35B95';
     case WNATIVE_ON(ChainId.UNICHAIN_SEPOLIA):
-<<<<<<< HEAD
-      return '0xE49ACc3B16c097ec88Dc9352CE4Cd57aB7e35B95';//
+      return '0xE49ACc3B16c097ec88Dc9352CE4Cd57aB7e35B95';
+    case USDT_MONAD_TESTNET:
+      // TODO: get a real whale address for monad testnet
+      return '0x440e9a5b9df01D7CFf465D391A883315A5e8f41c';
+    case USDT_ON(ChainId.MONAD_TESTNET):
+      // TODO: get a real whale address for monad testnet
+      return '0x440e9a5b9df01D7CFf465D391A883315A5e8f41c';
+    case WNATIVE_ON(ChainId.MONAD_TESTNET):
+      // TODO: get a real whale address for monad testnet
+      return '0x440e9a5b9df01D7CFf465D391A883315A5e8f41c'
     case USDC_UNICHAIN:
       // TODO: get a real whale address for unichain mainnet
       return '0x440e9a5b9df01D7CFf465D391A883315A5e8f41c';
@@ -164,18 +172,6 @@
       // TODO: get a real whale address for unichain mainnet
       return '0x440e9a5b9df01D7CFf465D391A883315A5e8f41c';
 
-=======
-      return '0xE49ACc3B16c097ec88Dc9352CE4Cd57aB7e35B95';
-    case USDT_MONAD_TESTNET:
-      // TODO: get a real whale address for monad testnet
-      return '0x440e9a5b9df01D7CFf465D391A883315A5e8f41c';
-    case USDT_ON(ChainId.MONAD_TESTNET):
-      // TODO: get a real whale address for monad testnet
-      return '0x440e9a5b9df01D7CFf465D391A883315A5e8f41c';
-    case WNATIVE_ON(ChainId.MONAD_TESTNET):
-      // TODO: get a real whale address for monad testnet
-      return '0x440e9a5b9df01D7CFf465D391A883315A5e8f41c';
->>>>>>> 3e5baf46
     default:
       return '0xf04a5cc80b1e94c69b48f5ee68a08cd2f09a7c3e';
   }
