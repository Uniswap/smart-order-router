--- conflicted
+++ resolved
@@ -152,13 +152,10 @@
       return `https://blast.gateway.tenderly.co/${tenderlyNodeApiKey}`;
     case ChainId.WORLDCHAIN:
       return `https://worldchain-mainnet.gateway.tenderly.co/${tenderlyNodeApiKey}`;
-<<<<<<< HEAD
-=======
     case ChainId.UNICHAIN:
       return `https://unichain.gateway.tenderly.co/${tenderlyNodeApiKey}`;
     case ChainId.SONEIUM:
       return `https://soneium.gateway.tenderly.co/${tenderlyNodeApiKey}`;
->>>>>>> 5066d683
     default:
       throw new Error(
         `ChainId ${chainId} does not correspond to a tenderly node endpoint`
@@ -173,10 +170,7 @@
   // tenderly node RPC supports BNB and ZORA upon request, we will make them available
   ChainId.BNB,
   ChainId.ZORA,
-<<<<<<< HEAD
-=======
   ChainId.MONAD_TESTNET,
->>>>>>> 5066d683
 ];
 
 // We multiply tenderly gas limit by this to overestimate gas limit
