import {
  ChainId,
  Currency,
  Ether,
  NativeCurrency,
  Token,
} from '@uniswap/sdk-core';

// WIP: Gnosis, Moonbeam
export const SUPPORTED_CHAINS: ChainId[] = [
  ChainId.MAINNET,
  ChainId.OPTIMISM,
  ChainId.OPTIMISM_GOERLI,
  ChainId.ARBITRUM_ONE,
  ChainId.ARBITRUM_GOERLI,
  ChainId.POLYGON,
  ChainId.POLYGON_MUMBAI,
  ChainId.GOERLI,
  ChainId.SEPOLIA,
  ChainId.CELO_ALFAJORES,
  ChainId.CELO,
  ChainId.BNB,
  ChainId.AVALANCHE,
  ChainId.BASE,
  // Gnosis and Moonbeam don't yet have contracts deployed yet
];

<<<<<<< HEAD
export const V2_SUPPORTED = [
  ChainId.MAINNET,
  ChainId.GOERLI,
  ChainId.SEPOLIA,
  ChainId.OPTIMISM
];
=======
export const V2_SUPPORTED = [ChainId.MAINNET, ChainId.GOERLI, ChainId.SEPOLIA];
>>>>>>> 3308a159

export const HAS_L1_FEE = [
  ChainId.OPTIMISM,
  ChainId.OPTIMISM_GOERLI,
  ChainId.ARBITRUM_ONE,
  ChainId.ARBITRUM_GOERLI,
  ChainId.BASE,
  ChainId.BASE_GOERLI,
];

export const NETWORKS_WITH_SAME_UNISWAP_ADDRESSES = [
  ChainId.MAINNET,
  ChainId.GOERLI,
  ChainId.OPTIMISM,
  ChainId.ARBITRUM_ONE,
  ChainId.POLYGON,
  ChainId.POLYGON_MUMBAI,
];

export const ID_TO_CHAIN_ID = (id: number): ChainId => {
  switch (id) {
    case 1:
      return ChainId.MAINNET;
    case 5:
      return ChainId.GOERLI;
    case 11155111:
      return ChainId.SEPOLIA;
    case 56:
      return ChainId.BNB;
    case 10:
      return ChainId.OPTIMISM;
    case 420:
      return ChainId.OPTIMISM_GOERLI;
    case 42161:
      return ChainId.ARBITRUM_ONE;
    case 421613:
      return ChainId.ARBITRUM_GOERLI;
    case 137:
      return ChainId.POLYGON;
    case 80001:
      return ChainId.POLYGON_MUMBAI;
    case 42220:
      return ChainId.CELO;
    case 44787:
      return ChainId.CELO_ALFAJORES;
    case 100:
      return ChainId.GNOSIS;
    case 1284:
      return ChainId.MOONBEAM;
    case 43114:
      return ChainId.AVALANCHE;
    case 8453:
      return ChainId.BASE;
    case 84531:
      return ChainId.BASE_GOERLI;
    default:
      throw new Error(`Unknown chain id: ${id}`);
  }
};

export enum ChainName {
  MAINNET = 'mainnet',
  GOERLI = 'goerli',
  SEPOLIA = 'sepolia',
  OPTIMISM = 'optimism-mainnet',
  OPTIMISM_GOERLI = 'optimism-goerli',
  ARBITRUM_ONE = 'arbitrum-mainnet',
  ARBITRUM_GOERLI = 'arbitrum-goerli',
  POLYGON = 'polygon-mainnet',
  POLYGON_MUMBAI = 'polygon-mumbai',
  CELO = 'celo-mainnet',
  CELO_ALFAJORES = 'celo-alfajores',
  GNOSIS = 'gnosis-mainnet',
  MOONBEAM = 'moonbeam-mainnet',
  BNB = 'bnb-mainnet',
  AVALANCHE = 'avalanche-mainnet',
  BASE = 'base-mainnet',
  BASE_GOERLI = 'base-goerli',
}

export enum NativeCurrencyName {
  // Strings match input for CLI
  ETHER = 'ETH',
  MATIC = 'MATIC',
  CELO = 'CELO',
  GNOSIS = 'XDAI',
  MOONBEAM = 'GLMR',
  BNB = 'BNB',
  AVALANCHE = 'AVAX',
}

export const NATIVE_NAMES_BY_ID: { [chainId: number]: string[] } = {
  [ChainId.MAINNET]: [
    'ETH',
    'ETHER',
    '0xeeeeeeeeeeeeeeeeeeeeeeeeeeeeeeeeeeeeeeee',
  ],
  [ChainId.GOERLI]: [
    'ETH',
    'ETHER',
    '0xeeeeeeeeeeeeeeeeeeeeeeeeeeeeeeeeeeeeeeee',
  ],
  [ChainId.SEPOLIA]: [
    'ETH',
    'ETHER',
    '0xeeeeeeeeeeeeeeeeeeeeeeeeeeeeeeeeeeeeeeee',
  ],
  [ChainId.OPTIMISM]: [
    'ETH',
    'ETHER',
    '0xeeeeeeeeeeeeeeeeeeeeeeeeeeeeeeeeeeeeeeee',
  ],
  [ChainId.OPTIMISM_GOERLI]: [
    'ETH',
    'ETHER',
    '0xeeeeeeeeeeeeeeeeeeeeeeeeeeeeeeeeeeeeeeee',
  ],
  [ChainId.ARBITRUM_ONE]: [
    'ETH',
    'ETHER',
    '0xeeeeeeeeeeeeeeeeeeeeeeeeeeeeeeeeeeeeeeee',
  ],
  [ChainId.ARBITRUM_GOERLI]: [
    'ETH',
    'ETHER',
    '0xeeeeeeeeeeeeeeeeeeeeeeeeeeeeeeeeeeeeeeee',
  ],
  [ChainId.POLYGON]: ['MATIC', '0x0000000000000000000000000000000000001010'],
  [ChainId.POLYGON_MUMBAI]: [
    'MATIC',
    '0x0000000000000000000000000000000000001010',
  ],
  [ChainId.CELO]: ['CELO'],
  [ChainId.CELO_ALFAJORES]: ['CELO'],
  [ChainId.GNOSIS]: ['XDAI'],
  [ChainId.MOONBEAM]: ['GLMR'],
  [ChainId.BNB]: ['BNB', 'BNB', '0xeeeeeeeeeeeeeeeeeeeeeeeeeeeeeeeeeeeeeeee'],
  [ChainId.AVALANCHE]: [
    'AVAX',
    'AVALANCHE',
    '0xeeeeeeeeeeeeeeeeeeeeeeeeeeeeeeeeeeeeeeee',
  ],
  [ChainId.BASE]: [
    'ETH',
    'ETHER',
    '0xeeeeeeeeeeeeeeeeeeeeeeeeeeeeeeeeeeeeeeee',
  ],
};

export const NATIVE_CURRENCY: { [chainId: number]: NativeCurrencyName } = {
  [ChainId.MAINNET]: NativeCurrencyName.ETHER,
  [ChainId.GOERLI]: NativeCurrencyName.ETHER,
  [ChainId.SEPOLIA]: NativeCurrencyName.ETHER,
  [ChainId.OPTIMISM]: NativeCurrencyName.ETHER,
  [ChainId.OPTIMISM_GOERLI]: NativeCurrencyName.ETHER,
  [ChainId.ARBITRUM_ONE]: NativeCurrencyName.ETHER,
  [ChainId.ARBITRUM_GOERLI]: NativeCurrencyName.ETHER,
  [ChainId.POLYGON]: NativeCurrencyName.MATIC,
  [ChainId.POLYGON_MUMBAI]: NativeCurrencyName.MATIC,
  [ChainId.CELO]: NativeCurrencyName.CELO,
  [ChainId.CELO_ALFAJORES]: NativeCurrencyName.CELO,
  [ChainId.GNOSIS]: NativeCurrencyName.GNOSIS,
  [ChainId.MOONBEAM]: NativeCurrencyName.MOONBEAM,
  [ChainId.BNB]: NativeCurrencyName.BNB,
  [ChainId.AVALANCHE]: NativeCurrencyName.AVALANCHE,
  [ChainId.BASE]: NativeCurrencyName.ETHER,
};

export const ID_TO_NETWORK_NAME = (id: number): ChainName => {
  switch (id) {
    case 1:
      return ChainName.MAINNET;
    case 5:
      return ChainName.GOERLI;
    case 11155111:
      return ChainName.SEPOLIA;
    case 56:
      return ChainName.BNB;
    case 10:
      return ChainName.OPTIMISM;
    case 420:
      return ChainName.OPTIMISM_GOERLI;
    case 42161:
      return ChainName.ARBITRUM_ONE;
    case 421613:
      return ChainName.ARBITRUM_GOERLI;
    case 137:
      return ChainName.POLYGON;
    case 80001:
      return ChainName.POLYGON_MUMBAI;
    case 42220:
      return ChainName.CELO;
    case 44787:
      return ChainName.CELO_ALFAJORES;
    case 100:
      return ChainName.GNOSIS;
    case 1284:
      return ChainName.MOONBEAM;
    case 43114:
      return ChainName.AVALANCHE;
    case 8453:
      return ChainName.BASE;
    case 84531:
      return ChainName.BASE_GOERLI;
    default:
      throw new Error(`Unknown chain id: ${id}`);
  }
};

export const CHAIN_IDS_LIST = Object.values(ChainId).map((c) =>
  c.toString()
) as string[];

export const ID_TO_PROVIDER = (id: ChainId): string => {
  switch (id) {
    case ChainId.MAINNET:
      return process.env.JSON_RPC_PROVIDER!;
    case ChainId.GOERLI:
      return process.env.JSON_RPC_PROVIDER_GORLI!;
    case ChainId.SEPOLIA:
      return process.env.JSON_RPC_PROVIDER_SEPOLIA!;
    case ChainId.OPTIMISM:
      return process.env.JSON_RPC_PROVIDER_OPTIMISM!;
    case ChainId.OPTIMISM_GOERLI:
      return process.env.JSON_RPC_PROVIDER_OPTIMISM_GOERLI!;
    case ChainId.ARBITRUM_ONE:
      return process.env.JSON_RPC_PROVIDER_ARBITRUM_ONE!;
    case ChainId.ARBITRUM_GOERLI:
      return process.env.JSON_RPC_PROVIDER_ARBITRUM_GOERLI!;
    case ChainId.POLYGON:
      return process.env.JSON_RPC_PROVIDER_POLYGON!;
    case ChainId.POLYGON_MUMBAI:
      return process.env.JSON_RPC_PROVIDER_POLYGON_MUMBAI!;
    case ChainId.CELO:
      return process.env.JSON_RPC_PROVIDER_CELO!;
    case ChainId.CELO_ALFAJORES:
      return process.env.JSON_RPC_PROVIDER_CELO_ALFAJORES!;
    case ChainId.BNB:
      return process.env.JSON_RPC_PROVIDER_BNB!;
    case ChainId.AVALANCHE:
      return process.env.JSON_RPC_PROVIDER_AVALANCHE!;
    case ChainId.BASE:
      return process.env.JSON_RPC_PROVIDER_BASE!;
    default:
      throw new Error(`Chain id: ${id} not supported`);
  }
};

export const WRAPPED_NATIVE_CURRENCY: { [chainId in ChainId]: Token } = {
  [ChainId.MAINNET]: new Token(
    1,
    '0xC02aaA39b223FE8D0A0e5C4F27eAD9083C756Cc2',
    18,
    'WETH',
    'Wrapped Ether'
  ),
  [ChainId.GOERLI]: new Token(
    5,
    '0xB4FBF271143F4FBf7B91A5ded31805e42b2208d6',
    18,
    'WETH',
    'Wrapped Ether'
  ),
  [ChainId.SEPOLIA]: new Token(
    11155111,
    '0xfFf9976782d46CC05630D1f6eBAb18b2324d6B14',
    18,
    'WETH',
    'Wrapped Ether'
  ),
  [ChainId.BNB]: new Token(
    56,
    '0xbb4CdB9CBd36B01bD1cBaEBF2De08d9173bc095c',
    18,
    'WBNB',
    'Wrapped BNB'
  ),
  [ChainId.OPTIMISM]: new Token(
    ChainId.OPTIMISM,
    '0x4200000000000000000000000000000000000006',
    18,
    'WETH',
    'Wrapped Ether'
  ),
  [ChainId.OPTIMISM_GOERLI]: new Token(
    ChainId.OPTIMISM_GOERLI,
    '0x4200000000000000000000000000000000000006',
    18,
    'WETH',
    'Wrapped Ether'
  ),
  [ChainId.ARBITRUM_ONE]: new Token(
    ChainId.ARBITRUM_ONE,
    '0x82aF49447D8a07e3bd95BD0d56f35241523fBab1',
    18,
    'WETH',
    'Wrapped Ether'
  ),
  [ChainId.ARBITRUM_GOERLI]: new Token(
    ChainId.ARBITRUM_GOERLI,
    '0xe39Ab88f8A4777030A534146A9Ca3B52bd5D43A3',
    18,
    'WETH',
    'Wrapped Ether'
  ),
  [ChainId.POLYGON]: new Token(
    ChainId.POLYGON,
    '0x0d500B1d8E8eF31E21C99d1Db9A6444d3ADf1270',
    18,
    'WMATIC',
    'Wrapped MATIC'
  ),
  [ChainId.POLYGON_MUMBAI]: new Token(
    ChainId.POLYGON_MUMBAI,
    '0x9c3C9283D3e44854697Cd22D3Faa240Cfb032889',
    18,
    'WMATIC',
    'Wrapped MATIC'
  ),

  // The Celo native currency 'CELO' implements the erc-20 token standard
  [ChainId.CELO]: new Token(
    ChainId.CELO,
    '0x471EcE3750Da237f93B8E339c536989b8978a438',
    18,
    'CELO',
    'Celo native asset'
  ),
  [ChainId.CELO_ALFAJORES]: new Token(
    ChainId.CELO_ALFAJORES,
    '0xF194afDf50B03e69Bd7D057c1Aa9e10c9954E4C9',
    18,
    'CELO',
    'Celo native asset'
  ),
  [ChainId.GNOSIS]: new Token(
    ChainId.GNOSIS,
    '0xe91d153e0b41518a2ce8dd3d7944fa863463a97d',
    18,
    'WXDAI',
    'Wrapped XDAI on Gnosis'
  ),
  [ChainId.MOONBEAM]: new Token(
    ChainId.MOONBEAM,
    '0xAcc15dC74880C9944775448304B263D191c6077F',
    18,
    'WGLMR',
    'Wrapped GLMR'
  ),
  [ChainId.AVALANCHE]: new Token(
    ChainId.AVALANCHE,
    '0xB31f66AA3C1e785363F0875A1B74E27b85FD66c7',
    18,
    'WAVAX',
    'Wrapped AVAX'
  ),
  [ChainId.BASE]: new Token(
    ChainId.BASE,
    '0x4200000000000000000000000000000000000006',
    18,
    'WETH',
    'Wrapped Ether'
  ),
  [ChainId.BASE_GOERLI]: new Token(
    ChainId.BASE_GOERLI,
    '0x4200000000000000000000000000000000000006',
    18,
    'WETH',
    'Wrapped Ether'
  ),
};

function isMatic(
  chainId: number
): chainId is ChainId.POLYGON | ChainId.POLYGON_MUMBAI {
  return chainId === ChainId.POLYGON_MUMBAI || chainId === ChainId.POLYGON;
}

class MaticNativeCurrency extends NativeCurrency {
  equals(other: Currency): boolean {
    return other.isNative && other.chainId === this.chainId;
  }

  get wrapped(): Token {
    if (!isMatic(this.chainId)) throw new Error('Not matic');
    const nativeCurrency = WRAPPED_NATIVE_CURRENCY[this.chainId];
    if (nativeCurrency) {
      return nativeCurrency;
    }
    throw new Error(`Does not support this chain ${this.chainId}`);
  }

  public constructor(chainId: number) {
    if (!isMatic(chainId)) throw new Error('Not matic');
    super(chainId, 18, 'MATIC', 'Polygon Matic');
  }
}

function isCelo(
  chainId: number
): chainId is ChainId.CELO | ChainId.CELO_ALFAJORES {
  return chainId === ChainId.CELO_ALFAJORES || chainId === ChainId.CELO;
}

class CeloNativeCurrency extends NativeCurrency {
  equals(other: Currency): boolean {
    return other.isNative && other.chainId === this.chainId;
  }

  get wrapped(): Token {
    if (!isCelo(this.chainId)) throw new Error('Not celo');
    const nativeCurrency = WRAPPED_NATIVE_CURRENCY[this.chainId];
    if (nativeCurrency) {
      return nativeCurrency;
    }
    throw new Error(`Does not support this chain ${this.chainId}`);
  }

  public constructor(chainId: number) {
    if (!isCelo(chainId)) throw new Error('Not celo');
    super(chainId, 18, 'CELO', 'Celo');
  }
}

function isGnosis(chainId: number): chainId is ChainId.GNOSIS {
  return chainId === ChainId.GNOSIS;
}

class GnosisNativeCurrency extends NativeCurrency {
  equals(other: Currency): boolean {
    return other.isNative && other.chainId === this.chainId;
  }

  get wrapped(): Token {
    if (!isGnosis(this.chainId)) throw new Error('Not gnosis');
    const nativeCurrency = WRAPPED_NATIVE_CURRENCY[this.chainId];
    if (nativeCurrency) {
      return nativeCurrency;
    }
    throw new Error(`Does not support this chain ${this.chainId}`);
  }

  public constructor(chainId: number) {
    if (!isGnosis(chainId)) throw new Error('Not gnosis');
    super(chainId, 18, 'XDAI', 'xDai');
  }
}

function isBnb(chainId: number): chainId is ChainId.BNB {
  return chainId === ChainId.BNB;
}

class BnbNativeCurrency extends NativeCurrency {
  equals(other: Currency): boolean {
    return other.isNative && other.chainId === this.chainId;
  }

  get wrapped(): Token {
    if (!isBnb(this.chainId)) throw new Error('Not bnb');
    const nativeCurrency = WRAPPED_NATIVE_CURRENCY[this.chainId];
    if (nativeCurrency) {
      return nativeCurrency;
    }
    throw new Error(`Does not support this chain ${this.chainId}`);
  }

  public constructor(chainId: number) {
    if (!isBnb(chainId)) throw new Error('Not bnb');
    super(chainId, 18, 'BNB', 'BNB');
  }
}

function isMoonbeam(chainId: number): chainId is ChainId.MOONBEAM {
  return chainId === ChainId.MOONBEAM;
}

class MoonbeamNativeCurrency extends NativeCurrency {
  equals(other: Currency): boolean {
    return other.isNative && other.chainId === this.chainId;
  }

  get wrapped(): Token {
    if (!isMoonbeam(this.chainId)) throw new Error('Not moonbeam');
    const nativeCurrency = WRAPPED_NATIVE_CURRENCY[this.chainId];
    if (nativeCurrency) {
      return nativeCurrency;
    }
    throw new Error(`Does not support this chain ${this.chainId}`);
  }

  public constructor(chainId: number) {
    if (!isMoonbeam(chainId)) throw new Error('Not moonbeam');
    super(chainId, 18, 'GLMR', 'Glimmer');
  }
}

function isAvax(chainId: number): chainId is ChainId.AVALANCHE {
  return chainId === ChainId.AVALANCHE;
}

class AvalancheNativeCurrency extends NativeCurrency {
  equals(other: Currency): boolean {
    return other.isNative && other.chainId === this.chainId;
  }

  get wrapped(): Token {
    if (!isAvax(this.chainId)) throw new Error('Not avalanche');
    const nativeCurrency = WRAPPED_NATIVE_CURRENCY[this.chainId];
    if (nativeCurrency) {
      return nativeCurrency;
    }
    throw new Error(`Does not support this chain ${this.chainId}`);
  }

  public constructor(chainId: number) {
    if (!isAvax(chainId)) throw new Error('Not avalanche');
    super(chainId, 18, 'AVAX', 'Avalanche');
  }
}

export class ExtendedEther extends Ether {
  public get wrapped(): Token {
    if (this.chainId in WRAPPED_NATIVE_CURRENCY) {
      return WRAPPED_NATIVE_CURRENCY[this.chainId as ChainId];
    }
    throw new Error('Unsupported chain ID');
  }

  private static _cachedExtendedEther: { [chainId: number]: NativeCurrency } =
    {};

  public static onChain(chainId: number): ExtendedEther {
    return (
      this._cachedExtendedEther[chainId] ??
      (this._cachedExtendedEther[chainId] = new ExtendedEther(chainId))
    );
  }
}

const cachedNativeCurrency: { [chainId: number]: NativeCurrency } = {};

export function nativeOnChain(chainId: number): NativeCurrency {
  if (cachedNativeCurrency[chainId] != undefined) {
    return cachedNativeCurrency[chainId]!;
  }
  if (isMatic(chainId)) {
    cachedNativeCurrency[chainId] = new MaticNativeCurrency(chainId);
  } else if (isCelo(chainId)) {
    cachedNativeCurrency[chainId] = new CeloNativeCurrency(chainId);
  } else if (isGnosis(chainId)) {
    cachedNativeCurrency[chainId] = new GnosisNativeCurrency(chainId);
  } else if (isMoonbeam(chainId)) {
    cachedNativeCurrency[chainId] = new MoonbeamNativeCurrency(chainId);
  } else if (isBnb(chainId)) {
    cachedNativeCurrency[chainId] = new BnbNativeCurrency(chainId);
  } else if (isAvax(chainId)) {
    cachedNativeCurrency[chainId] = new AvalancheNativeCurrency(chainId);
  } else {
    cachedNativeCurrency[chainId] = ExtendedEther.onChain(chainId);
  }

  return cachedNativeCurrency[chainId]!;
}<|MERGE_RESOLUTION|>--- conflicted
+++ resolved
@@ -25,16 +25,12 @@
   // Gnosis and Moonbeam don't yet have contracts deployed yet
 ];
 
-<<<<<<< HEAD
 export const V2_SUPPORTED = [
   ChainId.MAINNET,
   ChainId.GOERLI,
   ChainId.SEPOLIA,
   ChainId.OPTIMISM
 ];
-=======
-export const V2_SUPPORTED = [ChainId.MAINNET, ChainId.GOERLI, ChainId.SEPOLIA];
->>>>>>> 3308a159
 
 export const HAS_L1_FEE = [
   ChainId.OPTIMISM,
