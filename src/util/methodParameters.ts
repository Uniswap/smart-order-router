import {
  MixedRouteSDK,
  Protocol,
  SwapRouter as SwapRouter02,
  Trade,
} from '@uniswap/router-sdk';
import { ChainId, Currency, TradeType } from '@uniswap/sdk-core';
import {
  SwapRouter as UniversalRouter,
  UNIVERSAL_ROUTER_ADDRESS,
} from '@uniswap/universal-router-sdk';
import { Route as V2RouteRaw } from '@uniswap/v2-sdk';
import { Route as V3RouteRaw } from '@uniswap/v3-sdk';
import { Route as V4RouteRaw } from '@uniswap/v4-sdk';
import _ from 'lodash';

import {
  CurrencyAmount,
  MethodParameters,
  MixedRouteWithValidQuote,
  RouteWithValidQuote,
<<<<<<< HEAD
  SWAP_ROUTER_02_ADDRESSES,
  SwapConfig,
=======
  SwapOptions,
>>>>>>> 66927c4e
  SwapType,
  SWAP_ROUTER_02_ADDRESSES,
  V2RouteWithValidQuote,
  V3RouteWithValidQuote,
  V4RouteWithValidQuote,
} from '..';

export function buildTrade<TTradeType extends TradeType>(
  tokenInCurrency: Currency,
  tokenOutCurrency: Currency,
  tradeType: TTradeType,
  routeAmounts: RouteWithValidQuote[]
): Trade<Currency, Currency, TTradeType> {
  /// Removed partition because of new mixedRoutes
  const v4RouteAmounts = _.filter(
    routeAmounts,
    (routeAmount) => routeAmount.protocol === Protocol.V4
  );
  const v3RouteAmounts = _.filter(
    routeAmounts,
    (routeAmount) => routeAmount.protocol === Protocol.V3
  );
  const v2RouteAmounts = _.filter(
    routeAmounts,
    (routeAmount) => routeAmount.protocol === Protocol.V2
  );
  const mixedRouteAmounts = _.filter(
    routeAmounts,
    (routeAmount) => routeAmount.protocol === Protocol.MIXED
  );

  // TODO: ROUTE-248 - refactor route objects for the trade object composition
  const v4Routes = _.map<
    V4RouteWithValidQuote,
    {
      routev4: V4RouteRaw<Currency, Currency>;
      inputAmount: CurrencyAmount;
      outputAmount: CurrencyAmount;
    }
  >(
    v4RouteAmounts as V4RouteWithValidQuote[],
    (routeAmount: V4RouteWithValidQuote) => {
      const { route, amount, quote } = routeAmount;

      // The route, amount and quote are all in terms of wrapped tokens.
      // When constructing the Trade object the inputAmount/outputAmount must
      // use native currencies if specified by the user. This is so that the Trade knows to wrap/unwrap.
      if (tradeType == TradeType.EXACT_INPUT) {
        const amountCurrency = CurrencyAmount.fromFractionalAmount(
          tokenInCurrency,
          amount.numerator,
          amount.denominator
        );
        const quoteCurrency = CurrencyAmount.fromFractionalAmount(
          tokenOutCurrency,
          quote.numerator,
          quote.denominator
        );

        const routeRaw = new V4RouteRaw(
          route.pools,
          amountCurrency.currency,
          quoteCurrency.currency
        );

        return {
          routev4: routeRaw,
          inputAmount: amountCurrency,
          outputAmount: quoteCurrency,
        };
      } else {
        const quoteCurrency = CurrencyAmount.fromFractionalAmount(
          tokenInCurrency,
          quote.numerator,
          quote.denominator
        );

        const amountCurrency = CurrencyAmount.fromFractionalAmount(
          tokenOutCurrency,
          amount.numerator,
          amount.denominator
        );

        const routeCurrency = new V4RouteRaw(
          route.pools,
          quoteCurrency.currency,
          amountCurrency.currency
        );

        return {
          routev4: routeCurrency,
          inputAmount: quoteCurrency,
          outputAmount: amountCurrency,
        };
      }
    }
  );

  const v3Routes = _.map<
    V3RouteWithValidQuote,
    {
      routev3: V3RouteRaw<Currency, Currency>;
      inputAmount: CurrencyAmount;
      outputAmount: CurrencyAmount;
    }
  >(
    v3RouteAmounts as V3RouteWithValidQuote[],
    (routeAmount: V3RouteWithValidQuote) => {
      const { route, amount, quote } = routeAmount;

      // The route, amount and quote are all in terms of wrapped tokens.
      // When constructing the Trade object the inputAmount/outputAmount must
      // use native currencies if specified by the user. This is so that the Trade knows to wrap/unwrap.
      if (tradeType == TradeType.EXACT_INPUT) {
        const amountCurrency = CurrencyAmount.fromFractionalAmount(
          tokenInCurrency,
          amount.numerator,
          amount.denominator
        );
        const quoteCurrency = CurrencyAmount.fromFractionalAmount(
          tokenOutCurrency,
          quote.numerator,
          quote.denominator
        );

        const routeRaw = new V3RouteRaw(
          route.pools,
          amountCurrency.currency,
          quoteCurrency.currency
        );

        return {
          routev3: routeRaw,
          inputAmount: amountCurrency,
          outputAmount: quoteCurrency,
        };
      } else {
        const quoteCurrency = CurrencyAmount.fromFractionalAmount(
          tokenInCurrency,
          quote.numerator,
          quote.denominator
        );

        const amountCurrency = CurrencyAmount.fromFractionalAmount(
          tokenOutCurrency,
          amount.numerator,
          amount.denominator
        );

        const routeCurrency = new V3RouteRaw(
          route.pools,
          quoteCurrency.currency,
          amountCurrency.currency
        );

        return {
          routev3: routeCurrency,
          inputAmount: quoteCurrency,
          outputAmount: amountCurrency,
        };
      }
    }
  );

  const v2Routes = _.map<
    V2RouteWithValidQuote,
    {
      routev2: V2RouteRaw<Currency, Currency>;
      inputAmount: CurrencyAmount;
      outputAmount: CurrencyAmount;
    }
  >(
    v2RouteAmounts as V2RouteWithValidQuote[],
    (routeAmount: V2RouteWithValidQuote) => {
      const { route, amount, quote } = routeAmount;

      // The route, amount and quote are all in terms of wrapped tokens.
      // When constructing the Trade object the inputAmount/outputAmount must
      // use native currencies if specified by the user. This is so that the Trade knows to wrap/unwrap.
      if (tradeType == TradeType.EXACT_INPUT) {
        const amountCurrency = CurrencyAmount.fromFractionalAmount(
          tokenInCurrency,
          amount.numerator,
          amount.denominator
        );
        const quoteCurrency = CurrencyAmount.fromFractionalAmount(
          tokenOutCurrency,
          quote.numerator,
          quote.denominator
        );

        const routeV2SDK = new V2RouteRaw(
          route.pairs,
          amountCurrency.currency,
          quoteCurrency.currency
        );

        return {
          routev2: routeV2SDK,
          inputAmount: amountCurrency,
          outputAmount: quoteCurrency,
        };
      } else {
        const quoteCurrency = CurrencyAmount.fromFractionalAmount(
          tokenInCurrency,
          quote.numerator,
          quote.denominator
        );

        const amountCurrency = CurrencyAmount.fromFractionalAmount(
          tokenOutCurrency,
          amount.numerator,
          amount.denominator
        );

        const routeV2SDK = new V2RouteRaw(
          route.pairs,
          quoteCurrency.currency,
          amountCurrency.currency
        );

        return {
          routev2: routeV2SDK,
          inputAmount: quoteCurrency,
          outputAmount: amountCurrency,
        };
      }
    }
  );

  const mixedRoutes = _.map<
    MixedRouteWithValidQuote,
    {
      mixedRoute: MixedRouteSDK<Currency, Currency>;
      inputAmount: CurrencyAmount;
      outputAmount: CurrencyAmount;
    }
  >(
    mixedRouteAmounts as MixedRouteWithValidQuote[],
    (routeAmount: MixedRouteWithValidQuote) => {
      const { route, amount, quote } = routeAmount;

      if (tradeType != TradeType.EXACT_INPUT) {
        throw new Error(
          'Mixed routes are only supported for exact input trades'
        );
      }

      // The route, amount and quote are all in terms of wrapped tokens.
      // When constructing the Trade object the inputAmount/outputAmount must
      // use native currencies if specified by the user. This is so that the Trade knows to wrap/unwrap.
      const amountCurrency = CurrencyAmount.fromFractionalAmount(
        tokenInCurrency,
        amount.numerator,
        amount.denominator
      );
      const quoteCurrency = CurrencyAmount.fromFractionalAmount(
        tokenOutCurrency,
        quote.numerator,
        quote.denominator
      );

      const routeRaw = new MixedRouteSDK(
        route.pools,
        amountCurrency.currency,
        quoteCurrency.currency
      );

      return {
        mixedRoute: routeRaw,
        inputAmount: amountCurrency,
        outputAmount: quoteCurrency,
      };
    }
  );

  // eslint-disable-next-line @typescript-eslint/ban-ts-comment
  // @ts-ignore
  const trade = new Trade({
    v2Routes,
    v3Routes,
    v4Routes,
    mixedRoutes,
    tradeType,
  });

  return trade;
}

export function buildSwapMethodParameters(
  trade: Trade<Currency, Currency, TradeType>,
  swapConfig: SwapConfig,
  chainId: ChainId
): MethodParameters {
  if (swapConfig.type == SwapType.UNIVERSAL_ROUTER) {
    return {
      ...UniversalRouter.swapCallParameters(trade, swapConfig),
      to: UNIVERSAL_ROUTER_ADDRESS(swapConfig.version, chainId),
    };
  } else if (swapConfig.type == SwapType.SWAP_ROUTER_02) {
    const { recipient, slippageTolerance, deadline, inputTokenPermit, fee } =
      swapConfig;

    return {
      ...SwapRouter02.swapCallParameters(trade, {
        recipient,
        slippageTolerance,
        deadlineOrPreviousBlockhash: deadline,
        inputTokenPermit,
        fee
      }),
      to: SWAP_ROUTER_02_ADDRESSES(chainId),
    };
  }

  throw new Error(`Unsupported swap type ${swapConfig}`);
}<|MERGE_RESOLUTION|>--- conflicted
+++ resolved
@@ -19,12 +19,7 @@
   MethodParameters,
   MixedRouteWithValidQuote,
   RouteWithValidQuote,
-<<<<<<< HEAD
-  SWAP_ROUTER_02_ADDRESSES,
   SwapConfig,
-=======
-  SwapOptions,
->>>>>>> 66927c4e
   SwapType,
   SWAP_ROUTER_02_ADDRESSES,
   V2RouteWithValidQuote,
@@ -334,7 +329,7 @@
         slippageTolerance,
         deadlineOrPreviousBlockhash: deadline,
         inputTokenPermit,
-        fee
+        fee,
       }),
       to: SWAP_ROUTER_02_ADDRESSES(chainId),
     };
