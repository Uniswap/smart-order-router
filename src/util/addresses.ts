--- conflicted
+++ resolved
@@ -99,12 +99,8 @@
   [ChainId.WORLDCHAIN]:
     CHAIN_TO_ADDRESSES_MAP[ChainId.WORLDCHAIN].quoterAddress, // TODO: deploy view-only-quoter to worldchain
   [ChainId.UNICHAIN_SEPOLIA]:
-<<<<<<< HEAD
     CHAIN_TO_ADDRESSES_MAP[ChainId.UNICHAIN_SEPOLIA].quoterAddress, // TODO: deploy view-only-quoter to unichain sepolia
   [ChainId.UNICHAIN]: CHAIN_TO_ADDRESSES_MAP[ChainId.UNICHAIN].quoterAddress, // TODO: deploy view-only-quoter to unichain
-=======
-    CHAIN_TO_ADDRESSES_MAP[ChainId.UNICHAIN_SEPOLIA].quoterAddress, // TODO: deploy view-only-quoter to UNICHAIN
->>>>>>> 1a6bd6fc
 };
 
 export const PROTOCOL_V4_QUOTER_ADDRESSES: AddressMap = {
@@ -207,8 +203,6 @@
     | ChainId.AVALANCHE
     // TODO: remove ROOTSTOCK once we support both at the routing level
     | ChainId.ROOTSTOCK
-    // TODO: remove UNICHAIN once we support both at the routing level
-    | ChainId.UNICHAIN
     // TODO: remove MONAD_TESTNET once we support both at the routing level
     | ChainId.MONAD_TESTNET
   >]: Token;
@@ -327,7 +321,6 @@
   ),
   [ChainId.UNICHAIN_SEPOLIA]: new Token(
     ChainId.UNICHAIN_SEPOLIA,
-<<<<<<< HEAD
     '0x4200000000000000000000000000000000000006',
     18,
     'WETH',
@@ -335,8 +328,6 @@
   ),
   [ChainId.UNICHAIN]: new Token(
     ChainId.UNICHAIN,
-=======
->>>>>>> 1a6bd6fc
     '0x4200000000000000000000000000000000000006',
     18,
     'WETH',
