import { BigNumber } from '@ethersproject/bignumber';
import { BaseProvider, JsonRpcProvider } from '@ethersproject/providers';
import DEFAULT_TOKEN_LIST from '@uniswap/default-token-list';
import { Protocol, SwapRouter, Trade, ZERO } from '@uniswap/router-sdk';
import { ChainId, Currency, Fraction, Token, TradeType, } from '@uniswap/sdk-core';
import { TokenList } from '@uniswap/token-lists';
import { Pool, Position, SqrtPriceMath, TickMath } from '@uniswap/v3-sdk';
import retry from 'async-retry';
import JSBI from 'jsbi';
import _ from 'lodash';
import NodeCache from 'node-cache';

import {
  CachedRoutes,
  CacheMode,
  CachingGasStationProvider,
  CachingTokenProviderWithFallback,
  CachingV2PoolProvider,
  CachingV2SubgraphProvider,
  CachingV3PoolProvider,
  CachingV3SubgraphProvider,
  EIP1559GasPriceProvider,
  ETHGasStationInfoProvider,
  IOnChainQuoteProvider,
  IRouteCachingProvider,
  ISwapRouterProvider,
  ITokenPropertiesProvider,
  IV2QuoteProvider,
  IV2SubgraphProvider,
  LegacyGasPriceProvider,
  NodeJSCache,
  OnChainGasPriceProvider,
  OnChainQuoteProvider,
  Simulator,
  StaticV2SubgraphProvider,
  StaticV3SubgraphProvider,
  SwapRouterProvider,
  TokenPropertiesProvider,
  UniswapMulticallProvider,
  URISubgraphProvider,
  V2QuoteProvider,
  V2SubgraphProviderWithFallBacks,
  V3SubgraphProviderWithFallBacks,
} from '../../providers';
<<<<<<< HEAD
import { CachingTokenListProvider, ITokenListProvider, } from '../../providers/caching-token-list-provider';
import { GasPrice, IGasPriceProvider, } from '../../providers/gas-price-provider';
import { IPortionProvider, PortionProvider, } from '../../providers/portion-provider';
=======
import {
  CachingTokenListProvider,
  ITokenListProvider,
} from '../../providers/caching-token-list-provider';
import {
  GasPrice,
  IGasPriceProvider,
} from '../../providers/gas-price-provider';
import {
  IPortionProvider,
  PortionProvider,
} from '../../providers/portion-provider';
import { ProviderConfig } from '../../providers/provider';
>>>>>>> a23ec93b
import { OnChainTokenFeeFetcher } from '../../providers/token-fee-fetcher';
import { ITokenProvider, TokenProvider } from '../../providers/token-provider';
import { ITokenValidatorProvider, TokenValidatorProvider, } from '../../providers/token-validator-provider';
import { IV2PoolProvider, V2PoolProvider, } from '../../providers/v2/pool-provider';
import { ArbitrumGasData, ArbitrumGasDataProvider, IL2GasDataProvider, } from '../../providers/v3/gas-data-provider';
import { IV3PoolProvider, V3PoolProvider, } from '../../providers/v3/pool-provider';
import { IV3SubgraphProvider } from '../../providers/v3/subgraph-provider';
import { Erc20__factory } from '../../types/other/factories/Erc20__factory';
import { SWAP_ROUTER_02_ADDRESSES, WRAPPED_NATIVE_CURRENCY } from '../../util';
import { CurrencyAmount } from '../../util/amounts';
import { ID_TO_CHAIN_ID, ID_TO_NETWORK_NAME, V2_SUPPORTED, } from '../../util/chains';
import { getHighestLiquidityV3NativePool, getHighestLiquidityV3USDPool, } from '../../util/gas-factory-helpers';
import { log } from '../../util/log';
import { buildSwapMethodParameters, buildTrade, } from '../../util/methodParameters';
import { metric, MetricLoggerUnit } from '../../util/metric';
import {
  BATCH_PARAMS,
  BLOCK_NUMBER_CONFIGS,
  DEFAULT_BATCH_PARAMS,
  DEFAULT_BLOCK_NUMBER_CONFIGS,
  DEFAULT_GAS_ERROR_FAILURE_OVERRIDES,
  DEFAULT_RETRY_OPTIONS,
  DEFAULT_SUCCESS_RATE_FAILURE_OVERRIDES,
  GAS_ERROR_FAILURE_OVERRIDES,
  RETRY_OPTIONS,
  SUCCESS_RATE_FAILURE_OVERRIDES
} from '../../util/onchainQuoteProviderConfigs';
import { UNSUPPORTED_TOKENS } from '../../util/unsupported-tokens';
import {
  IRouter,
  ISwapToRatio,
  MethodParameters,
  MixedRoute,
  SwapAndAddConfig,
  SwapAndAddOptions,
  SwapAndAddParameters,
  SwapOptions,
  SwapRoute,
  SwapToRatioResponse,
  SwapToRatioStatus,
  SwapType,
  V2Route,
  V3Route
} from '../router';

import { DEFAULT_ROUTING_CONFIG_BY_CHAIN, ETH_GAS_STATION_API_URL, } from './config';
import {
  MixedRouteWithValidQuote,
  RouteWithValidQuote,
  V2RouteWithValidQuote,
  V3RouteWithValidQuote,
} from './entities/route-with-valid-quote';
import { BestSwapRoute, getBestSwapRoute } from './functions/best-swap-route';
import { calculateRatioAmountIn } from './functions/calculate-ratio-amount-in';
import {
  CandidatePoolsBySelectionCriteria,
  getMixedCrossLiquidityCandidatePools,
  getV2CandidatePools,
  getV3CandidatePools,
  SubgraphPool,
  V2CandidatePools,
  V3CandidatePools,
} from './functions/get-candidate-pools';
import {
  GasModelProviderConfig,
  GasModelType,
  IGasModel,
  IOnChainGasModelFactory,
  IV2GasModelFactory,
  LiquidityCalculationPools,
} from './gas-models/gas-model';
import { MixedRouteHeuristicGasModelFactory } from './gas-models/mixedRoute/mixed-route-heuristic-gas-model';
import { V2HeuristicGasModelFactory } from './gas-models/v2/v2-heuristic-gas-model';
import { NATIVE_OVERHEAD } from './gas-models/v3/gas-costs';
import { V3HeuristicGasModelFactory } from './gas-models/v3/v3-heuristic-gas-model';
import { GetQuotesResult, MixedQuoter, V2Quoter, V3Quoter } from './quoters';


export type AlphaRouterParams = {
  /**
   * The chain id for this instance of the Alpha Router.
   */
  chainId: ChainId;
  /**
   * The Web3 provider for getting on-chain data.
   */
  provider: BaseProvider;
  /**
   * The provider to use for making multicalls. Used for getting on-chain data
   * like pools, tokens, quotes in batch.
   */
  multicall2Provider?: UniswapMulticallProvider;
  /**
   * The provider for getting all pools that exist on V3 from the Subgraph. The pools
   * from this provider are filtered during the algorithm to a set of candidate pools.
   */
  v3SubgraphProvider?: IV3SubgraphProvider;
  /**
   * The provider for getting data about V3 pools.
   */
  v3PoolProvider?: IV3PoolProvider;
  /**
   * The provider for getting V3 quotes.
   */
  onChainQuoteProvider?: IOnChainQuoteProvider;
  /**
   * The provider for getting all pools that exist on V2 from the Subgraph. The pools
   * from this provider are filtered during the algorithm to a set of candidate pools.
   */
  v2SubgraphProvider?: IV2SubgraphProvider;
  /**
   * The provider for getting data about V2 pools.
   */
  v2PoolProvider?: IV2PoolProvider;
  /**
   * The provider for getting V3 quotes.
   */
  v2QuoteProvider?: IV2QuoteProvider;
  /**
   * The provider for getting data about Tokens.
   */
  tokenProvider?: ITokenProvider;
  /**
   * The provider for getting the current gas price to use when account for gas in the
   * algorithm.
   */
  gasPriceProvider?: IGasPriceProvider;
  /**
   * A factory for generating a gas model that is used when estimating the gas used by
   * V3 routes.
   */
  v3GasModelFactory?: IOnChainGasModelFactory;
  /**
   * A factory for generating a gas model that is used when estimating the gas used by
   * V2 routes.
   */
  v2GasModelFactory?: IV2GasModelFactory;
  /**
   * A factory for generating a gas model that is used when estimating the gas used by
   * V3 routes.
   */
  mixedRouteGasModelFactory?: IOnChainGasModelFactory;
  /**
   * A token list that specifies Token that should be blocked from routing through.
   * Defaults to Uniswap's unsupported token list.
   */
  blockedTokenListProvider?: ITokenListProvider;

  /**
   * Calls lens function on SwapRouter02 to determine ERC20 approval types for
   * LP position tokens.
   */
  swapRouterProvider?: ISwapRouterProvider;

  /**
   * A token validator for detecting fee-on-transfer tokens or tokens that can't be transferred.
   */
  tokenValidatorProvider?: ITokenValidatorProvider;

  /**
   * Calls the arbitrum gas data contract to fetch constants for calculating the l1 fee.
   */
  arbitrumGasDataProvider?: IL2GasDataProvider<ArbitrumGasData>;

  /**
   * Simulates swaps and returns new SwapRoute with updated gas estimates.
   */
  simulator?: Simulator;

  /**
   * A provider for caching the best route given an amount, quoteToken, tradeType
   */
  routeCachingProvider?: IRouteCachingProvider;

  /**
   * A provider for getting token properties for special tokens like fee-on-transfer tokens.
   */
  tokenPropertiesProvider?: ITokenPropertiesProvider;

  /**
   * A provider for computing the portion-related data for routes and quotes.
   */
  portionProvider?: IPortionProvider;

  /**
   * All the supported v2 chains configuration
   */
  v2Supported?: ChainId[];
};

export class MapWithLowerCaseKey<V> extends Map<string, V> {
  override set(key: string, value: V): this {
    return super.set(key.toLowerCase(), value);
  }
}

export class LowerCaseStringArray extends Array<string> {
  constructor(...items: string[]) {
    // Convert all items to lowercase before calling the parent constructor
    super(...items.map((item) => item.toLowerCase()));
  }
}

/**
 * Determines the pools that the algorithm will consider when finding the optimal swap.
 *
 * All pools on each protocol are filtered based on the heuristics specified here to generate
 * the set of candidate pools. The Top N pools are taken by Total Value Locked (TVL).
 *
 * Higher values here result in more pools to explore which results in higher latency.
 */
export type ProtocolPoolSelection = {
  /**
   * The top N pools by TVL out of all pools on the protocol.
   */
  topN: number;
  /**
   * The top N pools by TVL of pools that consist of tokenIn and tokenOut.
   */
  topNDirectSwaps: number;
  /**
   * The top N pools by TVL of pools where one token is tokenIn and the
   * top N pools by TVL of pools where one token is tokenOut tokenOut.
   */
  topNTokenInOut: number;
  /**
   * Given the topNTokenInOut pools, gets the top N pools that involve the other token.
   * E.g. for a WETH -> USDC swap, if topNTokenInOut found WETH -> DAI and WETH -> USDT,
   * a value of 2 would find the top 2 pools that involve DAI and top 2 pools that involve USDT.
   */
  topNSecondHop: number;
  /**
   * Given the topNTokenInOut pools and a token address,
   * gets the top N pools that involve the other token.
   * If token address is not on the list, we default to topNSecondHop.
   * E.g. for a WETH -> USDC swap, if topNTokenInOut found WETH -> DAI and WETH -> USDT,
   * and there's a mapping USDT => 4, but no mapping for DAI
   * it would find the top 4 pools that involve USDT, and find the topNSecondHop pools that involve DAI
   */
  topNSecondHopForTokenAddress?: MapWithLowerCaseKey<number>;
  /**
   * List of token addresses to avoid using as a second hop.
   * There might be multiple reasons why we would like to avoid a specific token,
   *   but the specific reason that we are trying to solve is when the pool is not synced properly
   *   e.g. when the pool has a rebasing token that isn't syncing the pool on every rebase.
   */
  tokensToAvoidOnSecondHops?: LowerCaseStringArray;
  /**
   * The top N pools for token in and token out that involve a token from a list of
   * hardcoded 'base tokens'. These are standard tokens such as WETH, USDC, DAI, etc.
   * This is similar to how the legacy routing algorithm used by Uniswap would select
   * pools and is intended to make the new pool selection algorithm close to a superset
   * of the old algorithm.
   */
  topNWithEachBaseToken: number;
  /**
   * Given the topNWithEachBaseToken pools, takes the top N pools from the full list.
   * E.g. for a WETH -> USDC swap, if topNWithEachBaseToken found WETH -0.05-> DAI,
   * WETH -0.01-> DAI, WETH -0.05-> USDC, WETH -0.3-> USDC, a value of 2 would reduce
   * this set to the top 2 pools from that full list.
   */
  topNWithBaseToken: number;
};

export type AlphaRouterConfig = {
  /**
   * The block number to use for all on-chain data. If not provided, the router will
   * use the latest block returned by the provider.
   */
  blockNumber?: number | Promise<number>;
  /**
   * The protocols to consider when finding the optimal swap. If not provided all protocols
   * will be used.
   */
  protocols?: Protocol[];
  /**
   * Config for selecting which pools to consider routing via on V2.
   */
  v2PoolSelection: ProtocolPoolSelection;
  /**
   * Config for selecting which pools to consider routing via on V3.
   */
  v3PoolSelection: ProtocolPoolSelection;
  /**
   * For each route, the maximum number of hops to consider. More hops will increase latency of the algorithm.
   */
  maxSwapsPerPath: number;
  /**
   * The maximum number of splits in the returned route. A higher maximum will increase latency of the algorithm.
   */
  maxSplits: number;
  /**
   * The minimum number of splits in the returned route.
   * This parameters should always be set to 1. It is only included for testing purposes.
   */
  minSplits: number;
  /**
   * Forces the returned swap to route across all protocols.
   * This parameter should always be false. It is only included for testing purposes.
   */
  forceCrossProtocol: boolean;
  /**
   * Force the alpha router to choose a mixed route swap.
   * Default will be falsy. It is only included for testing purposes.
   */
  forceMixedRoutes?: boolean;
  /**
   * The minimum percentage of the input token to use for each route in a split route.
   * All routes will have a multiple of this value. For example is distribution percentage is 5,
   * a potential return swap would be:
   *
   * 5% of input => Route 1
   * 55% of input => Route 2
   * 40% of input => Route 3
   */
  distributionPercent: number;
  /**
   * Flag to indicate whether to use the cached routes or not.
   * By default, the cached routes will be used.
   */
  useCachedRoutes?: boolean;
  /**
   * Flag to indicate whether to write to the cached routes or not.
   * By default, the cached routes will be written to.
   */
  writeToCachedRoutes?: boolean;
  /**
   * Flag to indicate whether to use the CachedRoutes in optimistic mode.
   * Optimistic mode means that we will allow blocksToLive greater than 1.
   */
  optimisticCachedRoutes?: boolean;
  /**
   * Debug param that helps to see the short-term latencies improvements without impacting the main path.
   */
  debugRouting?: boolean;
  /**
   * Flag that allow us to override the cache mode.
   */
  overwriteCacheMode?: CacheMode;
  /**
   * Flag for token properties provider to enable fetching fee-on-transfer tokens.
   */
  enableFeeOnTransferFeeFetching?: boolean;
  /**
   * Tenderly natively support save simulation failures if failed,
   * we need this as a pass-through flag to enable/disable this feature.
   */
  saveTenderlySimulationIfFailed?: boolean;
  /**
   * Include an additional response field specifying the swap gas estimation in terms of a specific gas token.
   * This requires a suitable Native/GasToken pool to exist on V3. If one does not exist this field will return null.
   */
  gasToken?: string;
};

export class AlphaRouter
  implements IRouter<AlphaRouterConfig>,
    ISwapToRatio<AlphaRouterConfig, SwapAndAddConfig> {
  protected chainId: ChainId;
  protected provider: BaseProvider;
  protected multicall2Provider: UniswapMulticallProvider;
  protected v3SubgraphProvider: IV3SubgraphProvider;
  protected v3PoolProvider: IV3PoolProvider;
  protected onChainQuoteProvider: IOnChainQuoteProvider;
  protected v2SubgraphProvider: IV2SubgraphProvider;
  protected v2QuoteProvider: IV2QuoteProvider;
  protected v2PoolProvider: IV2PoolProvider;
  protected tokenProvider: ITokenProvider;
  protected gasPriceProvider: IGasPriceProvider;
  protected swapRouterProvider: ISwapRouterProvider;
  protected v3GasModelFactory: IOnChainGasModelFactory;
  protected v2GasModelFactory: IV2GasModelFactory;
  protected mixedRouteGasModelFactory: IOnChainGasModelFactory;
  protected tokenValidatorProvider?: ITokenValidatorProvider;
  protected blockedTokenListProvider?: ITokenListProvider;
  protected l2GasDataProvider?:
    | IL2GasDataProvider<ArbitrumGasData>;
  protected simulator?: Simulator;
  protected v2Quoter: V2Quoter;
  protected v3Quoter: V3Quoter;
  protected mixedQuoter: MixedQuoter;
  protected routeCachingProvider?: IRouteCachingProvider;
  protected tokenPropertiesProvider: ITokenPropertiesProvider;
  protected portionProvider: IPortionProvider;
  protected v2Supported?: ChainId[];

  constructor({
    chainId,
    provider,
    multicall2Provider,
    v3PoolProvider,
    onChainQuoteProvider,
    v2PoolProvider,
    v2QuoteProvider,
    v2SubgraphProvider,
    tokenProvider,
    blockedTokenListProvider,
    v3SubgraphProvider,
    gasPriceProvider,
    v3GasModelFactory,
    v2GasModelFactory,
    mixedRouteGasModelFactory,
    swapRouterProvider,
    tokenValidatorProvider,
    arbitrumGasDataProvider,
    simulator,
    routeCachingProvider,
    tokenPropertiesProvider,
    portionProvider,
    v2Supported,
  }: AlphaRouterParams) {
    this.chainId = chainId;
    this.provider = provider;
    this.multicall2Provider =
      multicall2Provider ??
      new UniswapMulticallProvider(chainId, provider, 375_000);
    this.v3PoolProvider =
      v3PoolProvider ??
      new CachingV3PoolProvider(
        this.chainId,
        new V3PoolProvider(ID_TO_CHAIN_ID(chainId), this.multicall2Provider),
        new NodeJSCache(new NodeCache({ stdTTL: 360, useClones: false }))
      );
    this.simulator = simulator;
    this.routeCachingProvider = routeCachingProvider;

    if (onChainQuoteProvider) {
      this.onChainQuoteProvider = onChainQuoteProvider;
    } else {
      switch (chainId) {
        case ChainId.OPTIMISM:
        case ChainId.OPTIMISM_GOERLI:
        case ChainId.OPTIMISM_SEPOLIA:
          this.onChainQuoteProvider = new OnChainQuoteProvider(
            chainId,
            provider,
            this.multicall2Provider,
            {
              retries: 2,
              minTimeout: 100,
              maxTimeout: 1000,
            },
            (_) => {
              return {
                multicallChunk: 110,
                gasLimitPerCall: 1_200_000,
                quoteMinSuccessRate: 0.1,
              };
            },
            {
              gasLimitOverride: 3_000_000,
              multicallChunk: 45,
            },
            {
              gasLimitOverride: 3_000_000,
              multicallChunk: 45,
            },
            {
              baseBlockOffset: -10,
              rollback: {
                enabled: true,
                attemptsBeforeRollback: 1,
                rollbackBlockOffset: -10,
              },
            }
          );
          break;
        case ChainId.BASE:
        case ChainId.BLAST:
        case ChainId.ZORA:
        case ChainId.BASE_GOERLI:
          this.onChainQuoteProvider = new OnChainQuoteProvider(
            chainId,
            provider,
            this.multicall2Provider,
            {
              retries: 2,
              minTimeout: 100,
              maxTimeout: 1000,
            },
            (_) => {
              return {
                multicallChunk: 80,
                gasLimitPerCall: 1_200_000,
                quoteMinSuccessRate: 0.1,
              };
            },
            {
              gasLimitOverride: 3_000_000,
              multicallChunk: 45,
            },
            {
              gasLimitOverride: 3_000_000,
              multicallChunk: 45,
            },
            {
              baseBlockOffset: -10,
              rollback: {
                enabled: true,
                attemptsBeforeRollback: 1,
                rollbackBlockOffset: -10,
              },
            }
          );
          break;
        case ChainId.ZKSYNC:
          this.onChainQuoteProvider = new OnChainQuoteProvider(
            chainId,
            provider,
            this.multicall2Provider,
            {
              retries: 2,
              minTimeout: 100,
              maxTimeout: 1000,
            },
            (_) => {
              return {
                multicallChunk: 27,
                gasLimitPerCall: 3_000_000,
                quoteMinSuccessRate: 0.1,
              };
            },
            {
              gasLimitOverride: 6_000_000,
              multicallChunk: 13,
            },
            {
              gasLimitOverride: 6_000_000,
              multicallChunk: 13,
            },
            {
              baseBlockOffset: -10,
              rollback: {
                enabled: true,
                attemptsBeforeRollback: 1,
                rollbackBlockOffset: -10,
              },
            }
          );
          break;
        case ChainId.ARBITRUM_ONE:
        case ChainId.ARBITRUM_GOERLI:
        case ChainId.ARBITRUM_SEPOLIA:
          this.onChainQuoteProvider = new OnChainQuoteProvider(
            chainId,
            provider,
            this.multicall2Provider,
            {
              retries: 2,
              minTimeout: 100,
              maxTimeout: 1000,
            },
            (_) => {
              return {
                multicallChunk: 10,
                gasLimitPerCall: 12_000_000,
                quoteMinSuccessRate: 0.1,
              };
            },
            {
              gasLimitOverride: 30_000_000,
              multicallChunk: 6,
            },
            {
              gasLimitOverride: 30_000_000,
              multicallChunk: 6,
            }
          );
          break;
        case ChainId.CELO:
        case ChainId.CELO_ALFAJORES:
          this.onChainQuoteProvider = new OnChainQuoteProvider(
            chainId,
            provider,
            this.multicall2Provider,
            {
              retries: 2,
              minTimeout: 100,
              maxTimeout: 1000,
            },
            (_) => {
              return {
                multicallChunk: 10,
                gasLimitPerCall: 5_000_000,
                quoteMinSuccessRate: 0.1,
              };
            },
            {
              gasLimitOverride: 5_000_000,
              multicallChunk: 5,
            },
            {
              gasLimitOverride: 6_250_000,
              multicallChunk: 4,
            }
          );
          break;
        case ChainId.POLYGON_MUMBAI:
        case ChainId.SEPOLIA:
        case ChainId.MAINNET:
        case ChainId.POLYGON:
          this.onChainQuoteProvider = new OnChainQuoteProvider(
            chainId,
            provider,
            this.multicall2Provider,
            RETRY_OPTIONS[chainId],
            (_) => BATCH_PARAMS[chainId]!,
            GAS_ERROR_FAILURE_OVERRIDES[chainId],
            SUCCESS_RATE_FAILURE_OVERRIDES[chainId],
            BLOCK_NUMBER_CONFIGS[chainId]
          );
          break;
        default:
          this.onChainQuoteProvider = new OnChainQuoteProvider(
            chainId,
            provider,
            this.multicall2Provider,
            DEFAULT_RETRY_OPTIONS,
            (_) => DEFAULT_BATCH_PARAMS,
            DEFAULT_GAS_ERROR_FAILURE_OVERRIDES,
            DEFAULT_SUCCESS_RATE_FAILURE_OVERRIDES,
            DEFAULT_BLOCK_NUMBER_CONFIGS,
          );
          break;
      }
    }

    if (tokenValidatorProvider) {
      this.tokenValidatorProvider = tokenValidatorProvider;
    } else if (this.chainId === ChainId.MAINNET) {
      this.tokenValidatorProvider = new TokenValidatorProvider(
        this.chainId,
        this.multicall2Provider,
        new NodeJSCache(new NodeCache({ stdTTL: 30000, useClones: false }))
      );
    }
    if (tokenPropertiesProvider) {
      this.tokenPropertiesProvider = tokenPropertiesProvider;
    } else {
      this.tokenPropertiesProvider = new TokenPropertiesProvider(
        this.chainId,
        new NodeJSCache(new NodeCache({ stdTTL: 86400, useClones: false })),
        new OnChainTokenFeeFetcher(this.chainId, provider)
      );
    }
    this.v2PoolProvider =
      v2PoolProvider ??
      new CachingV2PoolProvider(
        chainId,
        new V2PoolProvider(
          chainId,
          this.multicall2Provider,
          this.tokenPropertiesProvider
        ),
        new NodeJSCache(new NodeCache({ stdTTL: 60, useClones: false }))
      );

    this.v2QuoteProvider = v2QuoteProvider ?? new V2QuoteProvider();

    this.blockedTokenListProvider =
      blockedTokenListProvider ??
      new CachingTokenListProvider(
        chainId,
        UNSUPPORTED_TOKENS as TokenList,
        new NodeJSCache(new NodeCache({ stdTTL: 3600, useClones: false }))
      );
    this.tokenProvider =
      tokenProvider ??
      new CachingTokenProviderWithFallback(
        chainId,
        new NodeJSCache(new NodeCache({ stdTTL: 3600, useClones: false })),
        new CachingTokenListProvider(
          chainId,
          DEFAULT_TOKEN_LIST,
          new NodeJSCache(new NodeCache({ stdTTL: 3600, useClones: false }))
        ),
        new TokenProvider(chainId, this.multicall2Provider)
      );
    this.portionProvider = portionProvider ?? new PortionProvider();

    const chainName = ID_TO_NETWORK_NAME(chainId);

    // ipfs urls in the following format: `https://cloudflare-ipfs.com/ipns/api.uniswap.org/v1/pools/${protocol}/${chainName}.json`;
    if (v2SubgraphProvider) {
      this.v2SubgraphProvider = v2SubgraphProvider;
    } else {
      this.v2SubgraphProvider = new V2SubgraphProviderWithFallBacks([
        new CachingV2SubgraphProvider(
          chainId,
          new URISubgraphProvider(
            chainId,
            `https://cloudflare-ipfs.com/ipns/api.uniswap.org/v1/pools/v2/${chainName}.json`,
            undefined,
            0
          ),
          new NodeJSCache(new NodeCache({ stdTTL: 300, useClones: false }))
        ),
        new StaticV2SubgraphProvider(chainId),
      ]);
    }

    if (v3SubgraphProvider) {
      this.v3SubgraphProvider = v3SubgraphProvider;
    } else {
      this.v3SubgraphProvider = new V3SubgraphProviderWithFallBacks([
        new CachingV3SubgraphProvider(
          chainId,
          new URISubgraphProvider(
            chainId,
            `https://cloudflare-ipfs.com/ipns/api.uniswap.org/v1/pools/v3/${chainName}.json`,
            undefined,
            0
          ),
          new NodeJSCache(new NodeCache({ stdTTL: 300, useClones: false }))
        ),
        new StaticV3SubgraphProvider(chainId, this.v3PoolProvider),
      ]);
    }

    let gasPriceProviderInstance: IGasPriceProvider;
    if (JsonRpcProvider.isProvider(this.provider)) {
      gasPriceProviderInstance = new OnChainGasPriceProvider(
        chainId,
        new EIP1559GasPriceProvider(this.provider as JsonRpcProvider),
        new LegacyGasPriceProvider(this.provider as JsonRpcProvider)
      );
    } else {
      gasPriceProviderInstance = new ETHGasStationInfoProvider(
        ETH_GAS_STATION_API_URL
      );
    }

    this.gasPriceProvider =
      gasPriceProvider ??
      new CachingGasStationProvider(
        chainId,
        gasPriceProviderInstance,
        new NodeJSCache<GasPrice>(
          new NodeCache({ stdTTL: 7, useClones: false })
        )
      );
    this.v3GasModelFactory =
      v3GasModelFactory ?? new V3HeuristicGasModelFactory(this.provider);
    this.v2GasModelFactory =
      v2GasModelFactory ?? new V2HeuristicGasModelFactory(this.provider);
    this.mixedRouteGasModelFactory =
      mixedRouteGasModelFactory ?? new MixedRouteHeuristicGasModelFactory();

    this.swapRouterProvider =
      swapRouterProvider ??
      new SwapRouterProvider(this.multicall2Provider, this.chainId);

    if (
      chainId === ChainId.ARBITRUM_ONE ||
      chainId === ChainId.ARBITRUM_GOERLI
    ) {
      this.l2GasDataProvider =
        arbitrumGasDataProvider ??
        new ArbitrumGasDataProvider(chainId, this.provider);
    }

    // Initialize the Quoters.
    // Quoters are an abstraction encapsulating the business logic of fetching routes and quotes.
    this.v2Quoter = new V2Quoter(
      this.v2SubgraphProvider,
      this.v2PoolProvider,
      this.v2QuoteProvider,
      this.v2GasModelFactory,
      this.tokenProvider,
      this.chainId,
      this.blockedTokenListProvider,
      this.tokenValidatorProvider,
      this.l2GasDataProvider
    );

    this.v3Quoter = new V3Quoter(
      this.v3SubgraphProvider,
      this.v3PoolProvider,
      this.onChainQuoteProvider,
      this.tokenProvider,
      this.chainId,
      this.blockedTokenListProvider,
      this.tokenValidatorProvider
    );

    this.mixedQuoter = new MixedQuoter(
      this.v3SubgraphProvider,
      this.v3PoolProvider,
      this.v2SubgraphProvider,
      this.v2PoolProvider,
      this.onChainQuoteProvider,
      this.tokenProvider,
      this.chainId,
      this.blockedTokenListProvider,
      this.tokenValidatorProvider
    );

    this.v2Supported = v2Supported ?? V2_SUPPORTED;
  }

  public async routeToRatio(
    token0Balance: CurrencyAmount,
    token1Balance: CurrencyAmount,
    position: Position,
    swapAndAddConfig: SwapAndAddConfig,
    swapAndAddOptions?: SwapAndAddOptions,
    routingConfig: Partial<AlphaRouterConfig> = DEFAULT_ROUTING_CONFIG_BY_CHAIN(
      this.chainId
    )
  ): Promise<SwapToRatioResponse> {
    if (
      token1Balance.currency.wrapped.sortsBefore(token0Balance.currency.wrapped)
    ) {
      [token0Balance, token1Balance] = [token1Balance, token0Balance];
    }

    let preSwapOptimalRatio = this.calculateOptimalRatio(
      position,
      position.pool.sqrtRatioX96,
      true
    );
    // set up parameters according to which token will be swapped
    let zeroForOne: boolean;
    if (position.pool.tickCurrent > position.tickUpper) {
      zeroForOne = true;
    } else if (position.pool.tickCurrent < position.tickLower) {
      zeroForOne = false;
    } else {
      zeroForOne = new Fraction(
        token0Balance.quotient,
        token1Balance.quotient
      ).greaterThan(preSwapOptimalRatio);
      if (!zeroForOne) preSwapOptimalRatio = preSwapOptimalRatio.invert();
    }

    const [inputBalance, outputBalance] = zeroForOne
      ? [token0Balance, token1Balance]
      : [token1Balance, token0Balance];

    let optimalRatio = preSwapOptimalRatio;
    let postSwapTargetPool = position.pool;
    let exchangeRate: Fraction = zeroForOne
      ? position.pool.token0Price
      : position.pool.token1Price;
    let swap: SwapRoute | null = null;
    let ratioAchieved = false;
    let n = 0;
    // iterate until we find a swap with a sufficient ratio or return null
    while (!ratioAchieved) {
      n++;
      if (n > swapAndAddConfig.maxIterations) {
        log.info('max iterations exceeded');
        return {
          status: SwapToRatioStatus.NO_ROUTE_FOUND,
          error: 'max iterations exceeded',
        };
      }

      const amountToSwap = calculateRatioAmountIn(
        optimalRatio,
        exchangeRate,
        inputBalance,
        outputBalance
      );
      if (amountToSwap.equalTo(0)) {
        log.info(`no swap needed: amountToSwap = 0`);
        return {
          status: SwapToRatioStatus.NO_SWAP_NEEDED,
        };
      }
      swap = await this.route(
        amountToSwap,
        outputBalance.currency,
        TradeType.EXACT_INPUT,
        undefined,
        {
          ...DEFAULT_ROUTING_CONFIG_BY_CHAIN(this.chainId),
          ...routingConfig,
          /// @dev We do not want to query for mixedRoutes for routeToRatio as they are not supported
          /// [Protocol.V3, Protocol.V2] will make sure we only query for V3 and V2
          protocols: [Protocol.V3, Protocol.V2],
        }
      );
      if (!swap) {
        log.info('no route found from this.route()');
        return {
          status: SwapToRatioStatus.NO_ROUTE_FOUND,
          error: 'no route found',
        };
      }

      const inputBalanceUpdated = inputBalance.subtract(
        swap.trade!.inputAmount
      );
      const outputBalanceUpdated = outputBalance.add(swap.trade!.outputAmount);
      const newRatio = inputBalanceUpdated.divide(outputBalanceUpdated);

      let targetPoolPriceUpdate;
      swap.route.forEach((route) => {
        if (route.protocol === Protocol.V3) {
          const v3Route = route as V3RouteWithValidQuote;
          v3Route.route.pools.forEach((pool, i) => {
            if (
              pool.token0.equals(position.pool.token0) &&
              pool.token1.equals(position.pool.token1) &&
              pool.fee === position.pool.fee
            ) {
              targetPoolPriceUpdate = JSBI.BigInt(
                v3Route.sqrtPriceX96AfterList[i]!.toString()
              );
              optimalRatio = this.calculateOptimalRatio(
                position,
                JSBI.BigInt(targetPoolPriceUpdate!.toString()),
                zeroForOne
              );
            }
          });
        }
      });
      if (!targetPoolPriceUpdate) {
        optimalRatio = preSwapOptimalRatio;
      }
      ratioAchieved =
        newRatio.equalTo(optimalRatio) ||
        this.absoluteValue(
          newRatio.asFraction.divide(optimalRatio).subtract(1)
        ).lessThan(swapAndAddConfig.ratioErrorTolerance);

      if (ratioAchieved && targetPoolPriceUpdate) {
        postSwapTargetPool = new Pool(
          position.pool.token0,
          position.pool.token1,
          position.pool.fee,
          targetPoolPriceUpdate,
          position.pool.liquidity,
          TickMath.getTickAtSqrtRatio(targetPoolPriceUpdate),
          position.pool.tickDataProvider
        );
      }
      exchangeRate = swap.trade!.outputAmount.divide(swap.trade!.inputAmount);

      log.info(
        {
          exchangeRate: exchangeRate.asFraction.toFixed(18),
          optimalRatio: optimalRatio.asFraction.toFixed(18),
          newRatio: newRatio.asFraction.toFixed(18),
          inputBalanceUpdated: inputBalanceUpdated.asFraction.toFixed(18),
          outputBalanceUpdated: outputBalanceUpdated.asFraction.toFixed(18),
          ratioErrorTolerance: swapAndAddConfig.ratioErrorTolerance.toFixed(18),
          iterationN: n.toString(),
        },
        'QuoteToRatio Iteration Parameters'
      );

      if (exchangeRate.equalTo(0)) {
        log.info('exchangeRate to 0');
        return {
          status: SwapToRatioStatus.NO_ROUTE_FOUND,
          error: 'insufficient liquidity to swap to optimal ratio',
        };
      }
    }

    if (!swap) {
      return {
        status: SwapToRatioStatus.NO_ROUTE_FOUND,
        error: 'no route found',
      };
    }
    let methodParameters: MethodParameters | undefined;
    if (swapAndAddOptions) {
      methodParameters = await this.buildSwapAndAddMethodParameters(
        swap.trade,
        swapAndAddOptions,
        {
          initialBalanceTokenIn: inputBalance,
          initialBalanceTokenOut: outputBalance,
          preLiquidityPosition: position,
        }
      );
    }

    return {
      status: SwapToRatioStatus.SUCCESS,
      result: { ...swap, methodParameters, optimalRatio, postSwapTargetPool },
    };
  }

  /**
   * @inheritdoc IRouter
   */
  public async route(
    amount: CurrencyAmount,
    quoteCurrency: Currency,
    tradeType: TradeType,
    swapConfig?: SwapOptions,
    partialRoutingConfig: Partial<AlphaRouterConfig> = {}
  ): Promise<SwapRoute | null> {
    const originalAmount = amount;

    const { currencyIn, currencyOut } =
      this.determineCurrencyInOutFromTradeType(
        tradeType,
        amount,
        quoteCurrency
      );

    const tokenIn = currencyIn.wrapped;
    const tokenOut = currencyOut.wrapped;

    const tokenOutProperties =
      await this.tokenPropertiesProvider.getTokensProperties(
        [tokenOut],
        partialRoutingConfig
      );
<<<<<<< HEAD
    const buyFeeBps = tokenOutProperties[tokenOut.address.toLowerCase()]?.tokenFeeResult?.buyFeeBps;
    const tokenOutHasFot = buyFeeBps && buyFeeBps.gt(0);
=======
    const feeTakenOnTransfer = tokenOutProperties[tokenOut.address.toLowerCase()]?.tokenFeeResult?.feeTakenOnTransfer;
    const externalTransferFailed = tokenOutProperties[tokenOut.address.toLowerCase()]?.tokenFeeResult?.externalTransferFailed;

    // We want to log the fee on transfer output tokens that we are taking fee or not
    // Ideally the trade size (normalized in USD) would be ideal to log here, but we don't have spot price of output tokens here.
    if (tokenOutProperties[tokenOut.address.toLowerCase()]) {
      if (feeTakenOnTransfer || externalTransferFailed) {
        // also to be extra safe, in case of FOT with feeTakenOnTransfer or externalTransferFailed,
        // we nullify the fee and flat fee to avoid any potential issues.
        // although neither web nor wallet should use the calldata returned from routing/SOR
        if (swapConfig?.type === SwapType.UNIVERSAL_ROUTER) {
          swapConfig.fee = undefined;
          swapConfig.flatFee = undefined;
        }

        metric.putMetric('TokenOutFeeOnTransferTakingFee', 1, MetricLoggerUnit.Count);
      } else {
        metric.putMetric('TokenOutFeeOnTransferNotTakingFee', 1, MetricLoggerUnit.Count);
      }
    }
>>>>>>> a23ec93b

    if (tradeType === TradeType.EXACT_OUTPUT) {
      const portionAmount = this.portionProvider.getPortionAmount(
        amount,
        tradeType,
        feeTakenOnTransfer,
        externalTransferFailed,
        swapConfig
      );
      if (portionAmount && portionAmount.greaterThan(ZERO)) {
        // In case of exact out swap, before we route, we need to make sure that the
        // token out amount accounts for flat portion, and token in amount after the best swap route contains the token in equivalent of portion.
        // In other words, in case a pool's LP fee bps is lower than the portion bps (0.01%/0.05% for v3), a pool can go insolvency.
        // This is because instead of the swapper being responsible for the portion,
        // the pool instead gets responsible for the portion.
        // The addition below avoids that situation.
        amount = amount.add(portionAmount);
      }
    }

    metric.setProperty('chainId', this.chainId);
    metric.setProperty('pair', `${tokenIn.symbol}/${tokenOut.symbol}`);
    metric.setProperty('tokenIn', tokenIn.address);
    metric.setProperty('tokenOut', tokenOut.address);
    metric.setProperty(
      'tradeType',
      tradeType === TradeType.EXACT_INPUT ? 'ExactIn' : 'ExactOut'
    );

    metric.putMetric(
      `QuoteRequestedForChain${this.chainId}`,
      1,
      MetricLoggerUnit.Count
    );

    // Get a block number to specify in all our calls. Ensures data we fetch from chain is
    // from the same block.
    const blockNumber =
      partialRoutingConfig.blockNumber ?? this.getBlockNumberPromise();

    const routingConfig: AlphaRouterConfig = _.merge(
      {
        // These settings could be changed by the partialRoutingConfig
        useCachedRoutes: true,
        writeToCachedRoutes: true,
        optimisticCachedRoutes: false,
      },
      DEFAULT_ROUTING_CONFIG_BY_CHAIN(this.chainId),
      partialRoutingConfig,
      { blockNumber }
    );

    if (routingConfig.debugRouting) {
      log.warn(`Finalized routing config is ${JSON.stringify(routingConfig)}`);
    }

    const gasPriceWei = await this.getGasPriceWei(
      await blockNumber,
      await partialRoutingConfig.blockNumber
    );

    const quoteToken = quoteCurrency.wrapped;
    // const gasTokenAccessor = await this.tokenProvider.getTokens([routingConfig.gasToken!]);
    const gasToken = routingConfig.gasToken
      ? (
        await this.tokenProvider.getTokens([routingConfig.gasToken])
      ).getTokenByAddress(routingConfig.gasToken)
      : undefined;

    const providerConfig: GasModelProviderConfig = {
      ...routingConfig,
      blockNumber,
      additionalGasOverhead: NATIVE_OVERHEAD(
        this.chainId,
        amount.currency,
        quoteCurrency
      ),
      gasToken,
      externalTransferFailed,
      feeTakenOnTransfer
    };

    const {
      v2GasModel: v2GasModel,
      v3GasModel: v3GasModel,
      mixedRouteGasModel: mixedRouteGasModel,
    } = await this.getGasModels(
      gasPriceWei,
      amount.currency.wrapped,
      quoteToken,
      providerConfig
    );

    // Create a Set to sanitize the protocols input, a Set of undefined becomes an empty set,
    // Then create an Array from the values of that Set.
    const protocols: Protocol[] = Array.from(
      new Set(routingConfig.protocols).values()
    );

    const cacheMode =
      routingConfig.overwriteCacheMode ??
      (await this.routeCachingProvider?.getCacheMode(
        this.chainId,
        amount,
        quoteToken,
        tradeType,
        protocols
      ));

    // Fetch CachedRoutes
    let cachedRoutes: CachedRoutes | undefined;
    if (routingConfig.useCachedRoutes && cacheMode !== CacheMode.Darkmode) {
      cachedRoutes = await this.routeCachingProvider?.getCachedRoute(
        this.chainId,
        amount,
        quoteToken,
        tradeType,
        protocols,
        await blockNumber,
        routingConfig.optimisticCachedRoutes
      );
    }

    metric.putMetric(
      routingConfig.useCachedRoutes
        ? 'GetQuoteUsingCachedRoutes'
        : 'GetQuoteNotUsingCachedRoutes',
      1,
      MetricLoggerUnit.Count
    );

    if (
      cacheMode &&
      routingConfig.useCachedRoutes &&
      cacheMode !== CacheMode.Darkmode &&
      !cachedRoutes
    ) {
      metric.putMetric(
        `GetCachedRoute_miss_${cacheMode}`,
        1,
        MetricLoggerUnit.Count
      );
      log.info(
        {
          tokenIn: tokenIn.symbol,
          tokenInAddress: tokenIn.address,
          tokenOut: tokenOut.symbol,
          tokenOutAddress: tokenOut.address,
          cacheMode,
          amount: amount.toExact(),
          chainId: this.chainId,
          tradeType: this.tradeTypeStr(tradeType),
        },
        `GetCachedRoute miss ${cacheMode} for ${this.tokenPairSymbolTradeTypeChainId(
          tokenIn,
          tokenOut,
          tradeType
        )}`
      );
    } else if (cachedRoutes && routingConfig.useCachedRoutes) {
      metric.putMetric(
        `GetCachedRoute_hit_${cacheMode}`,
        1,
        MetricLoggerUnit.Count
      );
      log.info(
        {
          tokenIn: tokenIn.symbol,
          tokenInAddress: tokenIn.address,
          tokenOut: tokenOut.symbol,
          tokenOutAddress: tokenOut.address,
          cacheMode,
          amount: amount.toExact(),
          chainId: this.chainId,
          tradeType: this.tradeTypeStr(tradeType),
        },
        `GetCachedRoute hit ${cacheMode} for ${this.tokenPairSymbolTradeTypeChainId(
          tokenIn,
          tokenOut,
          tradeType
        )}`
      );
    }

    let swapRouteFromCachePromise: Promise<BestSwapRoute | null> =
      Promise.resolve(null);
    if (cachedRoutes) {
      swapRouteFromCachePromise = this.getSwapRouteFromCache(
        cachedRoutes,
        await blockNumber,
        amount,
        quoteToken,
        tradeType,
        routingConfig,
        v3GasModel,
        mixedRouteGasModel,
        gasPriceWei,
        v2GasModel,
        swapConfig,
        providerConfig
      );
    }

    let swapRouteFromChainPromise: Promise<BestSwapRoute | null> =
      Promise.resolve(null);
    if (!cachedRoutes || cacheMode !== CacheMode.Livemode) {
      swapRouteFromChainPromise = this.getSwapRouteFromChain(
        amount,
        tokenIn,
        tokenOut,
        protocols,
        quoteToken,
        tradeType,
        routingConfig,
        v3GasModel,
        mixedRouteGasModel,
        gasPriceWei,
        v2GasModel,
        swapConfig,
        providerConfig
      );
    }

    const [swapRouteFromCache, swapRouteFromChain] = await Promise.all([
      swapRouteFromCachePromise,
      swapRouteFromChainPromise,
    ]);

    let swapRouteRaw: BestSwapRoute | null;
    let hitsCachedRoute = false;
    if (cacheMode === CacheMode.Livemode && swapRouteFromCache) {
      log.info(
        `CacheMode is ${cacheMode}, and we are using swapRoute from cache`
      );
      hitsCachedRoute = true;
      swapRouteRaw = swapRouteFromCache;
    } else {
      log.info(
        `CacheMode is ${cacheMode}, and we are using materialized swapRoute`
      );
      swapRouteRaw = swapRouteFromChain;
    }

    if (
      cacheMode === CacheMode.Tapcompare &&
      swapRouteFromCache &&
      swapRouteFromChain
    ) {
      const quoteDiff = swapRouteFromChain.quote.subtract(
        swapRouteFromCache.quote
      );
      const quoteGasAdjustedDiff = swapRouteFromChain.quoteGasAdjusted.subtract(
        swapRouteFromCache.quoteGasAdjusted
      );
      const gasUsedDiff = swapRouteFromChain.estimatedGasUsed.sub(
        swapRouteFromCache.estimatedGasUsed
      );

      // Only log if quoteDiff is different from 0, or if quoteGasAdjustedDiff and gasUsedDiff are both different from 0
      if (
        !quoteDiff.equalTo(0) ||
        !(quoteGasAdjustedDiff.equalTo(0) || gasUsedDiff.eq(0))
      ) {
        // Calculates the percentage of the difference with respect to the quoteFromChain (not from cache)
        const misquotePercent = quoteGasAdjustedDiff
          .divide(swapRouteFromChain.quoteGasAdjusted)
          .multiply(100);

        metric.putMetric(
          `TapcompareCachedRoute_quoteGasAdjustedDiffPercent`,
          Number(misquotePercent.toExact()),
          MetricLoggerUnit.Percent
        );

        log.warn(
          {
            quoteFromChain: swapRouteFromChain.quote.toExact(),
            quoteFromCache: swapRouteFromCache.quote.toExact(),
            quoteDiff: quoteDiff.toExact(),
            quoteGasAdjustedFromChain:
              swapRouteFromChain.quoteGasAdjusted.toExact(),
            quoteGasAdjustedFromCache:
              swapRouteFromCache.quoteGasAdjusted.toExact(),
            quoteGasAdjustedDiff: quoteGasAdjustedDiff.toExact(),
            gasUsedFromChain: swapRouteFromChain.estimatedGasUsed.toString(),
            gasUsedFromCache: swapRouteFromCache.estimatedGasUsed.toString(),
            gasUsedDiff: gasUsedDiff.toString(),
            routesFromChain: swapRouteFromChain.routes.toString(),
            routesFromCache: swapRouteFromCache.routes.toString(),
            amount: amount.toExact(),
            originalAmount: cachedRoutes?.originalAmount,
            pair: this.tokenPairSymbolTradeTypeChainId(
              tokenIn,
              tokenOut,
              tradeType
            ),
            blockNumber,
          },
          `Comparing quotes between Chain and Cache for ${this.tokenPairSymbolTradeTypeChainId(
            tokenIn,
            tokenOut,
            tradeType
          )}`
        );
      }
    }

    if (!swapRouteRaw) {
      return null;
    }

    const {
      quote,
      quoteGasAdjusted,
      estimatedGasUsed,
      routes: routeAmounts,
      estimatedGasUsedQuoteToken,
      estimatedGasUsedUSD,
      estimatedGasUsedGasToken,
    } = swapRouteRaw;

    if (
      this.routeCachingProvider &&
      routingConfig.writeToCachedRoutes &&
      cacheMode !== CacheMode.Darkmode &&
      swapRouteFromChain
    ) {
      // Generate the object to be cached
      const routesToCache = CachedRoutes.fromRoutesWithValidQuotes(
        swapRouteFromChain.routes,
        this.chainId,
        tokenIn,
        tokenOut,
        protocols.sort(), // sort it for consistency in the order of the protocols.
        await blockNumber,
        tradeType,
        amount.toExact()
      );

      if (routesToCache) {
        // Attempt to insert the entry in cache. This is fire and forget promise.
        // The catch method will prevent any exception from blocking the normal code execution.
        this.routeCachingProvider
          .setCachedRoute(routesToCache, amount)
          .then((success) => {
            const status = success ? 'success' : 'rejected';
            metric.putMetric(
              `SetCachedRoute_${status}`,
              1,
              MetricLoggerUnit.Count
            );
          })
          .catch((reason) => {
            log.error(
              {
                reason: reason,
                tokenPair: this.tokenPairSymbolTradeTypeChainId(
                  tokenIn,
                  tokenOut,
                  tradeType
                ),
              },
              `SetCachedRoute failure`
            );

            metric.putMetric(
              `SetCachedRoute_failure`,
              1,
              MetricLoggerUnit.Count
            );
          });
      } else {
        metric.putMetric(
          `SetCachedRoute_unnecessary`,
          1,
          MetricLoggerUnit.Count
        );
      }
    }

    metric.putMetric(
      `QuoteFoundForChain${this.chainId}`,
      1,
      MetricLoggerUnit.Count
    );

    // Build Trade object that represents the optimal swap.
    const trade = buildTrade<typeof tradeType>(
      currencyIn,
      currencyOut,
      tradeType,
      routeAmounts
    );

    let methodParameters: MethodParameters | undefined;

    // If user provided recipient, deadline etc. we also generate the calldata required to execute
    // the swap and return it too.
    if (swapConfig) {
      methodParameters = buildSwapMethodParameters(
        trade,
        swapConfig,
        this.chainId
      );
    }

    const tokenOutAmount =
      tradeType === TradeType.EXACT_OUTPUT
        ? originalAmount // we need to pass in originalAmount instead of amount, because amount already added portionAmount in case of exact out swap
        : quote;
    const portionAmount = this.portionProvider.getPortionAmount(
      tokenOutAmount,
      tradeType,
      feeTakenOnTransfer,
      externalTransferFailed,
      swapConfig
    );
    const portionQuoteAmount = this.portionProvider.getPortionQuoteAmount(
      tradeType,
      quote,
      amount, // we need to pass in amount instead of originalAmount here, because amount here needs to add the portion for exact out
      portionAmount
    );

    // we need to correct quote and quote gas adjusted for exact output when portion is part of the exact out swap
    const correctedQuote = this.portionProvider.getQuote(
      tradeType,
      quote,
      portionQuoteAmount
    );

    const correctedQuoteGasAdjusted = this.portionProvider.getQuoteGasAdjusted(
      tradeType,
      quoteGasAdjusted,
      portionQuoteAmount
    );
    const quoteGasAndPortionAdjusted =
      this.portionProvider.getQuoteGasAndPortionAdjusted(
        tradeType,
        quoteGasAdjusted,
        portionAmount
      );
    const swapRoute: SwapRoute = {
      quote: correctedQuote,
      quoteGasAdjusted: correctedQuoteGasAdjusted,
      estimatedGasUsed,
      estimatedGasUsedQuoteToken,
      estimatedGasUsedUSD,
      estimatedGasUsedGasToken,
      gasPriceWei,
      route: routeAmounts,
      trade,
      methodParameters,
      blockNumber: BigNumber.from(await blockNumber),
      hitsCachedRoute: hitsCachedRoute,
      portionAmount: portionAmount,
      quoteGasAndPortionAdjusted: quoteGasAndPortionAdjusted,
    };

    if (
      swapConfig &&
      swapConfig.simulate &&
      methodParameters &&
      methodParameters.calldata
    ) {
      if (!this.simulator) {
        throw new Error('Simulator not initialized!');
      }

      log.info(
        JSON.stringify(
          { swapConfig, methodParameters, providerConfig },
          null,
          2
        ),
        `Starting simulation`
      );
      const fromAddress = swapConfig.simulate.fromAddress;
      const beforeSimulate = Date.now();
      const swapRouteWithSimulation = await this.simulator.simulate(
        fromAddress,
        swapConfig,
        swapRoute,
        amount,
        // Quote will be in WETH even if quoteCurrency is ETH
        // So we init a new CurrencyAmount object here
        CurrencyAmount.fromRawAmount(quoteCurrency, quote.quotient.toString()),
        providerConfig
      );
      metric.putMetric(
        'SimulateTransaction',
        Date.now() - beforeSimulate,
        MetricLoggerUnit.Milliseconds
      );
      return swapRouteWithSimulation;
    }

    return swapRoute;
  }

  private async getSwapRouteFromCache(
    cachedRoutes: CachedRoutes,
    blockNumber: number,
    amount: CurrencyAmount,
    quoteToken: Token,
    tradeType: TradeType,
    routingConfig: AlphaRouterConfig,
    v3GasModel: IGasModel<V3RouteWithValidQuote>,
    mixedRouteGasModel: IGasModel<MixedRouteWithValidQuote>,
    gasPriceWei: BigNumber,
    v2GasModel?: IGasModel<V2RouteWithValidQuote>,
    swapConfig?: SwapOptions,
    providerConfig?: ProviderConfig
  ): Promise<BestSwapRoute | null> {
    log.info(
      {
        protocols: cachedRoutes.protocolsCovered,
        tradeType: cachedRoutes.tradeType,
        cachedBlockNumber: cachedRoutes.blockNumber,
        quoteBlockNumber: blockNumber,
      },
      'Routing across CachedRoute'
    );
    const quotePromises: Promise<GetQuotesResult>[] = [];

    const v3Routes = cachedRoutes.routes.filter(
      (route) => route.protocol === Protocol.V3
    );
    const v2Routes = cachedRoutes.routes.filter(
      (route) => route.protocol === Protocol.V2
    );
    const mixedRoutes = cachedRoutes.routes.filter(
      (route) => route.protocol === Protocol.MIXED
    );

    let percents: number[];
    let amounts: CurrencyAmount[];
    if (cachedRoutes.routes.length > 1) {
      // If we have more than 1 route, we will quote the different percents for it, following the regular process
      [percents, amounts] = this.getAmountDistribution(amount, routingConfig);
    } else if (cachedRoutes.routes.length == 1) {
      [percents, amounts] = [[100], [amount]];
    } else {
      // In this case this means that there's no route, so we return null
      return Promise.resolve(null);
    }

    if (v3Routes.length > 0) {
      const v3RoutesFromCache: V3Route[] = v3Routes.map(
        (cachedRoute) => cachedRoute.route as V3Route
      );
      metric.putMetric(
        'SwapRouteFromCache_V3_GetQuotes_Request',
        1,
        MetricLoggerUnit.Count
      );

      const beforeGetQuotes = Date.now();

      quotePromises.push(
        this.v3Quoter
          .getQuotes(
            v3RoutesFromCache,
            amounts,
            percents,
            quoteToken,
            tradeType,
            routingConfig,
            undefined,
            v3GasModel
          )
          .then((result) => {
            metric.putMetric(
              `SwapRouteFromCache_V3_GetQuotes_Load`,
              Date.now() - beforeGetQuotes,
              MetricLoggerUnit.Milliseconds
            );

            return result;
          })
      );
    }

    if (v2Routes.length > 0) {
      const v2RoutesFromCache: V2Route[] = v2Routes.map(
        (cachedRoute) => cachedRoute.route as V2Route
      );
      metric.putMetric(
        'SwapRouteFromCache_V2_GetQuotes_Request',
        1,
        MetricLoggerUnit.Count
      );

      const beforeGetQuotes = Date.now();

      quotePromises.push(
        this.v2Quoter
          .refreshRoutesThenGetQuotes(
            cachedRoutes.tokenIn,
            cachedRoutes.tokenOut,
            v2RoutesFromCache,
            amounts,
            percents,
            quoteToken,
            tradeType,
            routingConfig,
            gasPriceWei
          )
          .then((result) => {
            metric.putMetric(
              `SwapRouteFromCache_V2_GetQuotes_Load`,
              Date.now() - beforeGetQuotes,
              MetricLoggerUnit.Milliseconds
            );

            return result;
          })
      );
    }

    if (mixedRoutes.length > 0) {
      const mixedRoutesFromCache: MixedRoute[] = mixedRoutes.map(
        (cachedRoute) => cachedRoute.route as MixedRoute
      );
      metric.putMetric(
        'SwapRouteFromCache_Mixed_GetQuotes_Request',
        1,
        MetricLoggerUnit.Count
      );

      const beforeGetQuotes = Date.now();

      quotePromises.push(
        this.mixedQuoter
          .getQuotes(
            mixedRoutesFromCache,
            amounts,
            percents,
            quoteToken,
            tradeType,
            routingConfig,
            undefined,
            mixedRouteGasModel
          )
          .then((result) => {
            metric.putMetric(
              `SwapRouteFromCache_Mixed_GetQuotes_Load`,
              Date.now() - beforeGetQuotes,
              MetricLoggerUnit.Milliseconds
            );

            return result;
          })
      );
    }

    const getQuotesResults = await Promise.all(quotePromises);
    const allRoutesWithValidQuotes = _.flatMap(
      getQuotesResults,
      (quoteResult) => quoteResult.routesWithValidQuotes
    );

    return getBestSwapRoute(
      amount,
      percents,
      allRoutesWithValidQuotes,
      tradeType,
      this.chainId,
      routingConfig,
      this.portionProvider,
      v2GasModel,
      v3GasModel,
      swapConfig,
      providerConfig
    );
  }

  private async getSwapRouteFromChain(
    amount: CurrencyAmount,
    tokenIn: Token,
    tokenOut: Token,
    protocols: Protocol[],
    quoteToken: Token,
    tradeType: TradeType,
    routingConfig: AlphaRouterConfig,
    v3GasModel: IGasModel<V3RouteWithValidQuote>,
    mixedRouteGasModel: IGasModel<MixedRouteWithValidQuote>,
    gasPriceWei: BigNumber,
    v2GasModel?: IGasModel<V2RouteWithValidQuote>,
    swapConfig?: SwapOptions,
    providerConfig?: ProviderConfig
  ): Promise<BestSwapRoute | null> {
    // Generate our distribution of amounts, i.e. fractions of the input amount.
    // We will get quotes for fractions of the input amount for different routes, then
    // combine to generate split routes.
    const [percents, amounts] = this.getAmountDistribution(
      amount,
      routingConfig
    );

    const noProtocolsSpecified = protocols.length === 0;
    const v3ProtocolSpecified = protocols.includes(Protocol.V3);
    const v2ProtocolSpecified = protocols.includes(Protocol.V2);
    const v2SupportedInChain = this.v2Supported?.includes(this.chainId);
    const shouldQueryMixedProtocol =
      protocols.includes(Protocol.MIXED) ||
      (noProtocolsSpecified && v2SupportedInChain);
    const mixedProtocolAllowed =
      [ChainId.MAINNET, ChainId.GOERLI].includes(this.chainId) &&
      tradeType === TradeType.EXACT_INPUT;

    const beforeGetCandidates = Date.now();

    let v3CandidatePoolsPromise: Promise<V3CandidatePools | undefined> =
      Promise.resolve(undefined);
    if (
      v3ProtocolSpecified ||
      noProtocolsSpecified ||
      (shouldQueryMixedProtocol && mixedProtocolAllowed)
    ) {
      v3CandidatePoolsPromise = getV3CandidatePools({
        tokenIn,
        tokenOut,
        tokenProvider: this.tokenProvider,
        blockedTokenListProvider: this.blockedTokenListProvider,
        poolProvider: this.v3PoolProvider,
        routeType: tradeType,
        subgraphProvider: this.v3SubgraphProvider,
        routingConfig,
        chainId: this.chainId,
      }).then((candidatePools) => {
        metric.putMetric(
          'GetV3CandidatePools',
          Date.now() - beforeGetCandidates,
          MetricLoggerUnit.Milliseconds
        );
        return candidatePools;
      });
    }

    let v2CandidatePoolsPromise: Promise<V2CandidatePools | undefined> =
      Promise.resolve(undefined);
    if (
      (v2SupportedInChain && (v2ProtocolSpecified || noProtocolsSpecified)) ||
      (shouldQueryMixedProtocol && mixedProtocolAllowed)
    ) {
      // Fetch all the pools that we will consider routing via. There are thousands
      // of pools, so we filter them to a set of candidate pools that we expect will
      // result in good prices.
      v2CandidatePoolsPromise = getV2CandidatePools({
        tokenIn,
        tokenOut,
        tokenProvider: this.tokenProvider,
        blockedTokenListProvider: this.blockedTokenListProvider,
        poolProvider: this.v2PoolProvider,
        routeType: tradeType,
        subgraphProvider: this.v2SubgraphProvider,
        routingConfig,
        chainId: this.chainId,
      }).then((candidatePools) => {
        metric.putMetric(
          'GetV2CandidatePools',
          Date.now() - beforeGetCandidates,
          MetricLoggerUnit.Milliseconds
        );
        return candidatePools;
      });
    }

    const quotePromises: Promise<GetQuotesResult>[] = [];

    // Maybe Quote V3 - if V3 is specified, or no protocol is specified
    if (v3ProtocolSpecified || noProtocolsSpecified) {
      log.info({ protocols, tradeType }, 'Routing across V3');

      metric.putMetric(
        'SwapRouteFromChain_V3_GetRoutesThenQuotes_Request',
        1,
        MetricLoggerUnit.Count
      );
      const beforeGetRoutesThenQuotes = Date.now();

      quotePromises.push(
        v3CandidatePoolsPromise.then((v3CandidatePools) =>
          this.v3Quoter
            .getRoutesThenQuotes(
              tokenIn,
              tokenOut,
              amount,
              amounts,
              percents,
              quoteToken,
              v3CandidatePools!,
              tradeType,
              routingConfig,
              v3GasModel
            )
            .then((result) => {
              metric.putMetric(
                `SwapRouteFromChain_V3_GetRoutesThenQuotes_Load`,
                Date.now() - beforeGetRoutesThenQuotes,
                MetricLoggerUnit.Milliseconds
              );

              return result;
            })
        )
      );
    }

    // Maybe Quote V2 - if V2 is specified, or no protocol is specified AND v2 is supported in this chain
    if (v2SupportedInChain && (v2ProtocolSpecified || noProtocolsSpecified)) {
      log.info({ protocols, tradeType }, 'Routing across V2');

      metric.putMetric(
        'SwapRouteFromChain_V2_GetRoutesThenQuotes_Request',
        1,
        MetricLoggerUnit.Count
      );
      const beforeGetRoutesThenQuotes = Date.now();

      quotePromises.push(
        v2CandidatePoolsPromise.then((v2CandidatePools) =>
          this.v2Quoter
            .getRoutesThenQuotes(
              tokenIn,
              tokenOut,
              amount,
              amounts,
              percents,
              quoteToken,
              v2CandidatePools!,
              tradeType,
              routingConfig,
              v2GasModel,
              gasPriceWei
            )
            .then((result) => {
              metric.putMetric(
                `SwapRouteFromChain_V2_GetRoutesThenQuotes_Load`,
                Date.now() - beforeGetRoutesThenQuotes,
                MetricLoggerUnit.Milliseconds
              );

              return result;
            })
        )
      );
    }

    // Maybe Quote mixed routes
    // if MixedProtocol is specified or no protocol is specified and v2 is supported AND tradeType is ExactIn
    // AND is Mainnet or Gorli
    if (shouldQueryMixedProtocol && mixedProtocolAllowed) {
      log.info({ protocols, tradeType }, 'Routing across MixedRoutes');

      metric.putMetric(
        'SwapRouteFromChain_Mixed_GetRoutesThenQuotes_Request',
        1,
        MetricLoggerUnit.Count
      );
      const beforeGetRoutesThenQuotes = Date.now();

      quotePromises.push(
        Promise.all([v3CandidatePoolsPromise, v2CandidatePoolsPromise]).then(
          async ([v3CandidatePools, v2CandidatePools]) => {
            const crossLiquidityPools = await getMixedCrossLiquidityCandidatePools({
              tokenIn,
              tokenOut,
              blockNumber: routingConfig.blockNumber,
              v2SubgraphProvider: this.v2SubgraphProvider,
              v3SubgraphProvider: this.v3SubgraphProvider,
              v2Candidates: v2CandidatePools,
              v3Candidates: v3CandidatePools,
            });

            return this.mixedQuoter
              .getRoutesThenQuotes(
                tokenIn,
                tokenOut,
                amount,
                amounts,
                percents,
                quoteToken,
                [v3CandidatePools!, v2CandidatePools!, crossLiquidityPools],
                tradeType,
                routingConfig,
                mixedRouteGasModel
              )
              .then((result) => {
                metric.putMetric(
                  `SwapRouteFromChain_Mixed_GetRoutesThenQuotes_Load`,
                  Date.now() - beforeGetRoutesThenQuotes,
                  MetricLoggerUnit.Milliseconds
                );

                return result;
              });
          }
        )
      );
    }

    const getQuotesResults = await Promise.all(quotePromises);

    const allRoutesWithValidQuotes: RouteWithValidQuote[] = [];
    const allCandidatePools: CandidatePoolsBySelectionCriteria[] = [];
    getQuotesResults.forEach((getQuoteResult) => {
      allRoutesWithValidQuotes.push(...getQuoteResult.routesWithValidQuotes);
      if (getQuoteResult.candidatePools) {
        allCandidatePools.push(getQuoteResult.candidatePools);
      }
    });

    if (allRoutesWithValidQuotes.length === 0) {
      log.info({ allRoutesWithValidQuotes }, 'Received no valid quotes');
      return null;
    }

    // Given all the quotes for all the amounts for all the routes, find the best combination.
    const bestSwapRoute = await getBestSwapRoute(
      amount,
      percents,
      allRoutesWithValidQuotes,
      tradeType,
      this.chainId,
      routingConfig,
      this.portionProvider,
      v2GasModel,
      v3GasModel,
      swapConfig,
      providerConfig
    );

    if (bestSwapRoute) {
      this.emitPoolSelectionMetrics(bestSwapRoute, allCandidatePools);
    }

    return bestSwapRoute;
  }

  private tradeTypeStr(tradeType: TradeType): string {
    return tradeType === TradeType.EXACT_INPUT ? 'ExactIn' : 'ExactOut';
  }

  private tokenPairSymbolTradeTypeChainId(
    tokenIn: Token,
    tokenOut: Token,
    tradeType: TradeType
  ) {
    return `${tokenIn.symbol}/${tokenOut.symbol}/${this.tradeTypeStr(
      tradeType
    )}/${this.chainId}`;
  }

  private determineCurrencyInOutFromTradeType(
    tradeType: TradeType,
    amount: CurrencyAmount,
    quoteCurrency: Currency
  ) {
    if (tradeType === TradeType.EXACT_INPUT) {
      return {
        currencyIn: amount.currency,
        currencyOut: quoteCurrency,
      };
    } else {
      return {
        currencyIn: quoteCurrency,
        currencyOut: amount.currency,
      };
    }
  }

  private async getGasPriceWei(
    latestBlockNumber: number,
    requestBlockNumber?: number
  ): Promise<BigNumber> {
    // Track how long it takes to resolve this async call.
    const beforeGasTimestamp = Date.now();

    // Get an estimate of the gas price to use when estimating gas cost of different routes.
    const { gasPriceWei } = await this.gasPriceProvider.getGasPrice(
      latestBlockNumber,
      requestBlockNumber
    );

    metric.putMetric(
      'GasPriceLoad',
      Date.now() - beforeGasTimestamp,
      MetricLoggerUnit.Milliseconds
    );

    return gasPriceWei;
  }

  private async getGasModels(
    gasPriceWei: BigNumber,
    amountToken: Token,
    quoteToken: Token,
    providerConfig?: GasModelProviderConfig
  ): Promise<GasModelType> {
    const beforeGasModel = Date.now();

    const usdPoolPromise = getHighestLiquidityV3USDPool(
      this.chainId,
      this.v3PoolProvider,
      providerConfig
    );
    const nativeCurrency = WRAPPED_NATIVE_CURRENCY[this.chainId];
    const nativeAndQuoteTokenV3PoolPromise = !quoteToken.equals(nativeCurrency)
      ? getHighestLiquidityV3NativePool(
        quoteToken,
        this.v3PoolProvider,
        providerConfig
      )
      : Promise.resolve(null);
    const nativeAndAmountTokenV3PoolPromise = !amountToken.equals(
      nativeCurrency
    )
      ? getHighestLiquidityV3NativePool(
        amountToken,
        this.v3PoolProvider,
        providerConfig
      )
      : Promise.resolve(null);

    // If a specific gas token is specified in the provider config
    // fetch the highest liq V3 pool with it and the native currency
    const nativeAndSpecifiedGasTokenV3PoolPromise =
      providerConfig?.gasToken &&
      !providerConfig?.gasToken.equals(nativeCurrency)
        ? getHighestLiquidityV3NativePool(
          providerConfig?.gasToken,
          this.v3PoolProvider,
          providerConfig
        )
        : Promise.resolve(null);

    const [
      usdPool,
      nativeAndQuoteTokenV3Pool,
      nativeAndAmountTokenV3Pool,
      nativeAndSpecifiedGasTokenV3Pool,
    ] = await Promise.all([
      usdPoolPromise,
      nativeAndQuoteTokenV3PoolPromise,
      nativeAndAmountTokenV3PoolPromise,
      nativeAndSpecifiedGasTokenV3PoolPromise,
    ]);

    const pools: LiquidityCalculationPools = {
      usdPool: usdPool,
      nativeAndQuoteTokenV3Pool: nativeAndQuoteTokenV3Pool,
      nativeAndAmountTokenV3Pool: nativeAndAmountTokenV3Pool,
      nativeAndSpecifiedGasTokenV3Pool: nativeAndSpecifiedGasTokenV3Pool,
    };

    const v2GasModelPromise = this.v2Supported?.includes(this.chainId)
      ? this.v2GasModelFactory.buildGasModel({
        chainId: this.chainId,
        gasPriceWei,
        poolProvider: this.v2PoolProvider,
        token: quoteToken,
        l2GasDataProvider: this.l2GasDataProvider,
        providerConfig: providerConfig,
      }).catch(_ => undefined) // If v2 model throws uncaught exception, we return undefined v2 gas model, so there's a chance v3 route can go through
      : Promise.resolve(undefined);

    const v3GasModelPromise = this.v3GasModelFactory.buildGasModel({
      chainId: this.chainId,
      gasPriceWei,
      pools,
      amountToken,
      quoteToken,
      v2poolProvider: this.v2PoolProvider,
      l2GasDataProvider: this.l2GasDataProvider,
      providerConfig: providerConfig,
    });

    const mixedRouteGasModelPromise =
      this.mixedRouteGasModelFactory.buildGasModel({
        chainId: this.chainId,
        gasPriceWei,
        pools,
        amountToken,
        quoteToken,
        v2poolProvider: this.v2PoolProvider,
        providerConfig: providerConfig,
      });

    const [v2GasModel, v3GasModel, mixedRouteGasModel] = await Promise.all([
      v2GasModelPromise,
      v3GasModelPromise,
      mixedRouteGasModelPromise,
    ]);

    metric.putMetric(
      'GasModelCreation',
      Date.now() - beforeGasModel,
      MetricLoggerUnit.Milliseconds
    );

    return {
      v2GasModel: v2GasModel,
      v3GasModel: v3GasModel,
      mixedRouteGasModel: mixedRouteGasModel,
    } as GasModelType;
  }

  // Note multiplications here can result in a loss of precision in the amounts (e.g. taking 50% of 101)
  // This is reconcilled at the end of the algorithm by adding any lost precision to one of
  // the splits in the route.
  private getAmountDistribution(
    amount: CurrencyAmount,
    routingConfig: AlphaRouterConfig
  ): [number[], CurrencyAmount[]] {
    const { distributionPercent } = routingConfig;
    const percents = [];
    const amounts = [];

    for (let i = 1; i <= 100 / distributionPercent; i++) {
      percents.push(i * distributionPercent);
      amounts.push(amount.multiply(new Fraction(i * distributionPercent, 100)));
    }

    return [percents, amounts];
  }

  private async buildSwapAndAddMethodParameters(
    trade: Trade<Currency, Currency, TradeType>,
    swapAndAddOptions: SwapAndAddOptions,
    swapAndAddParameters: SwapAndAddParameters
  ): Promise<MethodParameters> {
    const {
      swapOptions: { recipient, slippageTolerance, deadline, inputTokenPermit },
      addLiquidityOptions: addLiquidityConfig,
    } = swapAndAddOptions;

    const preLiquidityPosition = swapAndAddParameters.preLiquidityPosition;
    const finalBalanceTokenIn =
      swapAndAddParameters.initialBalanceTokenIn.subtract(trade.inputAmount);
    const finalBalanceTokenOut =
      swapAndAddParameters.initialBalanceTokenOut.add(trade.outputAmount);
    const approvalTypes = await this.swapRouterProvider.getApprovalType(
      finalBalanceTokenIn,
      finalBalanceTokenOut
    );
    const zeroForOne = finalBalanceTokenIn.currency.wrapped.sortsBefore(
      finalBalanceTokenOut.currency.wrapped
    );
    return {
      ...SwapRouter.swapAndAddCallParameters(
        trade,
        {
          recipient,
          slippageTolerance,
          deadlineOrPreviousBlockhash: deadline,
          inputTokenPermit,
        },
        Position.fromAmounts({
          pool: preLiquidityPosition.pool,
          tickLower: preLiquidityPosition.tickLower,
          tickUpper: preLiquidityPosition.tickUpper,
          amount0: zeroForOne
            ? finalBalanceTokenIn.quotient.toString()
            : finalBalanceTokenOut.quotient.toString(),
          amount1: zeroForOne
            ? finalBalanceTokenOut.quotient.toString()
            : finalBalanceTokenIn.quotient.toString(),
          useFullPrecision: false,
        }),
        addLiquidityConfig,
        approvalTypes.approvalTokenIn,
        approvalTypes.approvalTokenOut
      ),
      to: SWAP_ROUTER_02_ADDRESSES(this.chainId),
    };
  }

  private emitPoolSelectionMetrics(
    swapRouteRaw: {
      quote: CurrencyAmount;
      quoteGasAdjusted: CurrencyAmount;
      routes: RouteWithValidQuote[];
      estimatedGasUsed: BigNumber;
    },
    allPoolsBySelection: CandidatePoolsBySelectionCriteria[]
  ) {
    const poolAddressesUsed = new Set<string>();
    const { routes: routeAmounts } = swapRouteRaw;
    _(routeAmounts)
      .flatMap((routeAmount) => {
        const { poolAddresses } = routeAmount;
        return poolAddresses;
      })
      .forEach((address: string) => {
        poolAddressesUsed.add(address.toLowerCase());
      });

    for (const poolsBySelection of allPoolsBySelection) {
      const { protocol } = poolsBySelection;
      _.forIn(
        poolsBySelection.selections,
        (pools: SubgraphPool[], topNSelection: string) => {
          const topNUsed =
            _.findLastIndex(pools, (pool) =>
              poolAddressesUsed.has(pool.id.toLowerCase())
            ) + 1;
          metric.putMetric(
            _.capitalize(`${protocol}${topNSelection}`),
            topNUsed,
            MetricLoggerUnit.Count
          );
        }
      );
    }

    let hasV3Route = false;
    let hasV2Route = false;
    let hasMixedRoute = false;
    for (const routeAmount of routeAmounts) {
      if (routeAmount.protocol === Protocol.V3) {
        hasV3Route = true;
      }
      if (routeAmount.protocol === Protocol.V2) {
        hasV2Route = true;
      }
      if (routeAmount.protocol === Protocol.MIXED) {
        hasMixedRoute = true;
      }
    }

    if (hasMixedRoute && (hasV3Route || hasV2Route)) {
      if (hasV3Route && hasV2Route) {
        metric.putMetric(
          `MixedAndV3AndV2SplitRoute`,
          1,
          MetricLoggerUnit.Count
        );
        metric.putMetric(
          `MixedAndV3AndV2SplitRouteForChain${this.chainId}`,
          1,
          MetricLoggerUnit.Count
        );
      } else if (hasV3Route) {
        metric.putMetric(`MixedAndV3SplitRoute`, 1, MetricLoggerUnit.Count);
        metric.putMetric(
          `MixedAndV3SplitRouteForChain${this.chainId}`,
          1,
          MetricLoggerUnit.Count
        );
      } else if (hasV2Route) {
        metric.putMetric(`MixedAndV2SplitRoute`, 1, MetricLoggerUnit.Count);
        metric.putMetric(
          `MixedAndV2SplitRouteForChain${this.chainId}`,
          1,
          MetricLoggerUnit.Count
        );
      }
    } else if (hasV3Route && hasV2Route) {
      metric.putMetric(`V3AndV2SplitRoute`, 1, MetricLoggerUnit.Count);
      metric.putMetric(
        `V3AndV2SplitRouteForChain${this.chainId}`,
        1,
        MetricLoggerUnit.Count
      );
    } else if (hasMixedRoute) {
      if (routeAmounts.length > 1) {
        metric.putMetric(`MixedSplitRoute`, 1, MetricLoggerUnit.Count);
        metric.putMetric(
          `MixedSplitRouteForChain${this.chainId}`,
          1,
          MetricLoggerUnit.Count
        );
      } else {
        metric.putMetric(`MixedRoute`, 1, MetricLoggerUnit.Count);
        metric.putMetric(
          `MixedRouteForChain${this.chainId}`,
          1,
          MetricLoggerUnit.Count
        );
      }
    } else if (hasV3Route) {
      if (routeAmounts.length > 1) {
        metric.putMetric(`V3SplitRoute`, 1, MetricLoggerUnit.Count);
        metric.putMetric(
          `V3SplitRouteForChain${this.chainId}`,
          1,
          MetricLoggerUnit.Count
        );
      } else {
        metric.putMetric(`V3Route`, 1, MetricLoggerUnit.Count);
        metric.putMetric(
          `V3RouteForChain${this.chainId}`,
          1,
          MetricLoggerUnit.Count
        );
      }
    } else if (hasV2Route) {
      if (routeAmounts.length > 1) {
        metric.putMetric(`V2SplitRoute`, 1, MetricLoggerUnit.Count);
        metric.putMetric(
          `V2SplitRouteForChain${this.chainId}`,
          1,
          MetricLoggerUnit.Count
        );
      } else {
        metric.putMetric(`V2Route`, 1, MetricLoggerUnit.Count);
        metric.putMetric(
          `V2RouteForChain${this.chainId}`,
          1,
          MetricLoggerUnit.Count
        );
      }
    }
  }

  private calculateOptimalRatio(
    position: Position,
    sqrtRatioX96: JSBI,
    zeroForOne: boolean
  ): Fraction {
    const upperSqrtRatioX96 = TickMath.getSqrtRatioAtTick(position.tickUpper);
    const lowerSqrtRatioX96 = TickMath.getSqrtRatioAtTick(position.tickLower);

    // returns Fraction(0, 1) for any out of range position regardless of zeroForOne. Implication: function
    // cannot be used to determine the trading direction of out of range positions.
    if (
      JSBI.greaterThan(sqrtRatioX96, upperSqrtRatioX96) ||
      JSBI.lessThan(sqrtRatioX96, lowerSqrtRatioX96)
    ) {
      return new Fraction(0, 1);
    }

    const precision = JSBI.BigInt('1' + '0'.repeat(18));
    let optimalRatio = new Fraction(
      SqrtPriceMath.getAmount0Delta(
        sqrtRatioX96,
        upperSqrtRatioX96,
        precision,
        true
      ),
      SqrtPriceMath.getAmount1Delta(
        sqrtRatioX96,
        lowerSqrtRatioX96,
        precision,
        true
      )
    );
    if (!zeroForOne) optimalRatio = optimalRatio.invert();
    return optimalRatio;
  }

  public async userHasSufficientBalance(
    fromAddress: string,
    tradeType: TradeType,
    amount: CurrencyAmount,
    quote: CurrencyAmount
  ): Promise<boolean> {
    try {
      const neededBalance =
        tradeType === TradeType.EXACT_INPUT ? amount : quote;
      let balance;
      if (neededBalance.currency.isNative) {
        balance = await this.provider.getBalance(fromAddress);
      } else {
        const tokenContract = Erc20__factory.connect(
          neededBalance.currency.address,
          this.provider
        );
        balance = await tokenContract.balanceOf(fromAddress);
      }
      return balance.gte(BigNumber.from(neededBalance.quotient.toString()));
    } catch (e) {
      log.error(e, 'Error while checking user balance');
      return false;
    }
  }

  private absoluteValue(fraction: Fraction): Fraction {
    const numeratorAbs = JSBI.lessThan(fraction.numerator, JSBI.BigInt(0))
      ? JSBI.unaryMinus(fraction.numerator)
      : fraction.numerator;
    const denominatorAbs = JSBI.lessThan(fraction.denominator, JSBI.BigInt(0))
      ? JSBI.unaryMinus(fraction.denominator)
      : fraction.denominator;
    return new Fraction(numeratorAbs, denominatorAbs);
  }

  private getBlockNumberPromise(): number | Promise<number> {
    return retry(
      async (_b, attempt) => {
        if (attempt > 1) {
          log.info(`Get block number attempt ${attempt}`);
        }
        return this.provider.getBlockNumber();
      },
      {
        retries: 2,
        minTimeout: 100,
        maxTimeout: 1000,
      }
    );
  }
}<|MERGE_RESOLUTION|>--- conflicted
+++ resolved
@@ -42,25 +42,10 @@
   V2SubgraphProviderWithFallBacks,
   V3SubgraphProviderWithFallBacks,
 } from '../../providers';
-<<<<<<< HEAD
 import { CachingTokenListProvider, ITokenListProvider, } from '../../providers/caching-token-list-provider';
 import { GasPrice, IGasPriceProvider, } from '../../providers/gas-price-provider';
 import { IPortionProvider, PortionProvider, } from '../../providers/portion-provider';
-=======
-import {
-  CachingTokenListProvider,
-  ITokenListProvider,
-} from '../../providers/caching-token-list-provider';
-import {
-  GasPrice,
-  IGasPriceProvider,
-} from '../../providers/gas-price-provider';
-import {
-  IPortionProvider,
-  PortionProvider,
-} from '../../providers/portion-provider';
 import { ProviderConfig } from '../../providers/provider';
->>>>>>> a23ec93b
 import { OnChainTokenFeeFetcher } from '../../providers/token-fee-fetcher';
 import { ITokenProvider, TokenProvider } from '../../providers/token-provider';
 import { ITokenValidatorProvider, TokenValidatorProvider, } from '../../providers/token-validator-provider';
@@ -1076,10 +1061,7 @@
         [tokenOut],
         partialRoutingConfig
       );
-<<<<<<< HEAD
-    const buyFeeBps = tokenOutProperties[tokenOut.address.toLowerCase()]?.tokenFeeResult?.buyFeeBps;
-    const tokenOutHasFot = buyFeeBps && buyFeeBps.gt(0);
-=======
+
     const feeTakenOnTransfer = tokenOutProperties[tokenOut.address.toLowerCase()]?.tokenFeeResult?.feeTakenOnTransfer;
     const externalTransferFailed = tokenOutProperties[tokenOut.address.toLowerCase()]?.tokenFeeResult?.externalTransferFailed;
 
@@ -1100,7 +1082,6 @@
         metric.putMetric('TokenOutFeeOnTransferNotTakingFee', 1, MetricLoggerUnit.Count);
       }
     }
->>>>>>> a23ec93b
 
     if (tradeType === TradeType.EXACT_OUTPUT) {
       const portionAmount = this.portionProvider.getPortionAmount(
