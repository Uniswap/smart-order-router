import {
  ChainId,
  Currency,
  Ether,
  NativeCurrency,
  Token,
} from '@uniswap/sdk-core';

// WIP: Gnosis, Moonbeam
export const SUPPORTED_CHAINS: ChainId[] = [
  ChainId.MAINNET,
  ChainId.OPTIMISM,
  ChainId.OPTIMISM_GOERLI,
  ChainId.OPTIMISM_SEPOLIA,
  ChainId.ARBITRUM_ONE,
  ChainId.ARBITRUM_GOERLI,
  ChainId.ARBITRUM_SEPOLIA,
  ChainId.POLYGON,
  ChainId.POLYGON_MUMBAI,
  ChainId.SEPOLIA,
  ChainId.CELO_ALFAJORES,
  ChainId.CELO,
  ChainId.BNB,
  ChainId.AVALANCHE,
  ChainId.BASE,
  ChainId.BLAST,
  ChainId.ZORA,
  ChainId.ZKSYNC,
  ChainId.WORLDCHAIN,
  ChainId.UNICHAIN,
  ChainId.UNICHAIN_SEPOLIA,
  ChainId.MONAD_TESTNET,
  ChainId.BASE_SEPOLIA,
  // Gnosis and Moonbeam don't yet have contracts deployed yet
];

export const V2_SUPPORTED = [
  ChainId.MAINNET,
  ChainId.SEPOLIA,
  ChainId.ARBITRUM_ONE,
  ChainId.OPTIMISM,
  ChainId.POLYGON,
  ChainId.BASE,
  ChainId.BNB,
  ChainId.AVALANCHE,
  ChainId.MONAD_TESTNET,
];

export const V4_SUPPORTED = [ChainId.SEPOLIA];

export const MIXED_SUPPORTED = [
  ChainId.MAINNET,
  ChainId.SEPOLIA,
  ChainId.GOERLI,
];

export const HAS_L1_FEE = [
  ChainId.OPTIMISM,
  ChainId.OPTIMISM_GOERLI,
  ChainId.OPTIMISM_SEPOLIA,
  ChainId.ARBITRUM_ONE,
  ChainId.ARBITRUM_GOERLI,
  ChainId.ARBITRUM_SEPOLIA,
  ChainId.BASE,
  ChainId.BASE_GOERLI,
  ChainId.BLAST,
  ChainId.ZORA,
  ChainId.WORLDCHAIN,
  ChainId.UNICHAIN_SEPOLIA,
<<<<<<< HEAD
  ChainId.UNICHAIN,
=======
  ChainId.MONAD_TESTNET,
>>>>>>> 3e5baf46
];

export const NETWORKS_WITH_SAME_UNISWAP_ADDRESSES = [
  ChainId.MAINNET,
  ChainId.GOERLI,
  ChainId.OPTIMISM,
  ChainId.ARBITRUM_ONE,
  ChainId.POLYGON,
  ChainId.POLYGON_MUMBAI,
];

export const ID_TO_CHAIN_ID = (id: number): ChainId => {
  switch (id) {
    case 1:
      return ChainId.MAINNET;
    case 5:
      return ChainId.GOERLI;
    case 11155111:
      return ChainId.SEPOLIA;
    case 56:
      return ChainId.BNB;
    case 10:
      return ChainId.OPTIMISM;
    case 420:
      return ChainId.OPTIMISM_GOERLI;
    case 11155420:
      return ChainId.OPTIMISM_SEPOLIA;
    case 42161:
      return ChainId.ARBITRUM_ONE;
    case 421613:
      return ChainId.ARBITRUM_GOERLI;
    case 421614:
      return ChainId.ARBITRUM_SEPOLIA;
    case 137:
      return ChainId.POLYGON;
    case 80001:
      return ChainId.POLYGON_MUMBAI;
    case 42220:
      return ChainId.CELO;
    case 44787:
      return ChainId.CELO_ALFAJORES;
    case 100:
      return ChainId.GNOSIS;
    case 1284:
      return ChainId.MOONBEAM;
    case 43114:
      return ChainId.AVALANCHE;
    case 8453:
      return ChainId.BASE;
    case 84531:
      return ChainId.BASE_GOERLI;
    case 84532:
      return ChainId.BASE_SEPOLIA;
    case 81457:
      return ChainId.BLAST;
    case 7777777:
      return ChainId.ZORA;
    case 324:
      return ChainId.ZKSYNC;
    case 480:
      return ChainId.WORLDCHAIN;
    case 1301:
      return ChainId.UNICHAIN_SEPOLIA;
<<<<<<< HEAD
    case 130:
      return ChainId.UNICHAIN;
=======
    case 10143:
      return ChainId.MONAD_TESTNET;
>>>>>>> 3e5baf46
    default:
      throw new Error(`Unknown chain id: ${id}`);
  }
};

export enum ChainName {
  MAINNET = 'mainnet',
  GOERLI = 'goerli',
  SEPOLIA = 'sepolia',
  OPTIMISM = 'optimism-mainnet',
  OPTIMISM_GOERLI = 'optimism-goerli',
  OPTIMISM_SEPOLIA = 'optimism-sepolia',
  ARBITRUM_ONE = 'arbitrum-mainnet',
  ARBITRUM_GOERLI = 'arbitrum-goerli',
  ARBITRUM_SEPOLIA = 'arbitrum-sepolia',
  POLYGON = 'polygon-mainnet',
  POLYGON_MUMBAI = 'polygon-mumbai',
  CELO = 'celo-mainnet',
  CELO_ALFAJORES = 'celo-alfajores',
  GNOSIS = 'gnosis-mainnet',
  MOONBEAM = 'moonbeam-mainnet',
  BNB = 'bnb-mainnet',
  AVALANCHE = 'avalanche-mainnet',
  BASE = 'base-mainnet',
  BASE_GOERLI = 'base-goerli',
  BASE_SEPOLIA = 'base-sepolia',
  BLAST = 'blast-mainnet',
  ZORA = 'zora-mainnet',
  ZKSYNC = 'zksync-mainnet',
  WORLDCHAIN = 'worldchain-mainnet',
  UNICHAIN_SEPOLIA = 'unichain-sepolia',
  UNICHAIN = 'unichain-mainnet',
  MONAD_TESTNET = 'monad-testnet',
}

export enum NativeCurrencyName {
  // Strings match input for CLI
  ETHER = 'ETH',
  MATIC = 'MATIC',
  CELO = 'CELO',
  GNOSIS = 'XDAI',
  MOONBEAM = 'GLMR',
  BNB = 'BNB',
  AVALANCHE = 'AVAX',
  MONAD = 'MON',
}

export const NATIVE_NAMES_BY_ID: { [chainId: number]: string[] } = {
  [ChainId.MAINNET]: [
    'ETH',
    'ETHER',
    '0xeeeeeeeeeeeeeeeeeeeeeeeeeeeeeeeeeeeeeeee',
  ],
  [ChainId.GOERLI]: [
    'ETH',
    'ETHER',
    '0xeeeeeeeeeeeeeeeeeeeeeeeeeeeeeeeeeeeeeeee',
  ],
  [ChainId.SEPOLIA]: [
    'ETH',
    'ETHER',
    '0xeeeeeeeeeeeeeeeeeeeeeeeeeeeeeeeeeeeeeeee',
  ],
  [ChainId.OPTIMISM]: [
    'ETH',
    'ETHER',
    '0xeeeeeeeeeeeeeeeeeeeeeeeeeeeeeeeeeeeeeeee',
  ],
  [ChainId.OPTIMISM_GOERLI]: [
    'ETH',
    'ETHER',
    '0xeeeeeeeeeeeeeeeeeeeeeeeeeeeeeeeeeeeeeeee',
  ],
  [ChainId.OPTIMISM_SEPOLIA]: [
    'ETH',
    'ETHER',
    '0xeeeeeeeeeeeeeeeeeeeeeeeeeeeeeeeeeeeeeeee',
  ],
  [ChainId.ARBITRUM_ONE]: [
    'ETH',
    'ETHER',
    '0xeeeeeeeeeeeeeeeeeeeeeeeeeeeeeeeeeeeeeeee',
  ],
  [ChainId.ARBITRUM_GOERLI]: [
    'ETH',
    'ETHER',
    '0xeeeeeeeeeeeeeeeeeeeeeeeeeeeeeeeeeeeeeeee',
  ],
  [ChainId.ARBITRUM_SEPOLIA]: [
    'ETH',
    'ETHER',
    '0xeeeeeeeeeeeeeeeeeeeeeeeeeeeeeeeeeeeeeeee',
  ],
  [ChainId.POLYGON]: ['MATIC', '0x0000000000000000000000000000000000001010'],
  [ChainId.POLYGON_MUMBAI]: [
    'MATIC',
    '0x0000000000000000000000000000000000001010',
  ],
  [ChainId.CELO]: ['CELO'],
  [ChainId.CELO_ALFAJORES]: ['CELO'],
  [ChainId.GNOSIS]: ['XDAI'],
  [ChainId.MOONBEAM]: ['GLMR'],
  [ChainId.BNB]: ['BNB', 'BNB', '0xeeeeeeeeeeeeeeeeeeeeeeeeeeeeeeeeeeeeeeee'],
  [ChainId.AVALANCHE]: [
    'AVAX',
    'AVALANCHE',
    '0xeeeeeeeeeeeeeeeeeeeeeeeeeeeeeeeeeeeeeeee',
  ],
  [ChainId.BASE]: [
    'ETH',
    'ETHER',
    '0xeeeeeeeeeeeeeeeeeeeeeeeeeeeeeeeeeeeeeeee',
  ],
  [ChainId.BLAST]: [
    'ETH',
    'ETHER',
    '0xeeeeeeeeeeeeeeeeeeeeeeeeeeeeeeeeeeeeeeee',
  ],
  [ChainId.ZORA]: [
    'ETH',
    'ETHER',
    '0xeeeeeeeeeeeeeeeeeeeeeeeeeeeeeeeeeeeeeeee',
  ],
  [ChainId.ZKSYNC]: [
    'ETH',
    'ETHER',
    '0xeeeeeeeeeeeeeeeeeeeeeeeeeeeeeeeeeeeeeeee',
  ],
  [ChainId.WORLDCHAIN]: [
    'ETH',
    'ETHER',
    '0xeeeeeeeeeeeeeeeeeeeeeeeeeeeeeeeeeeeeeeee',
  ],
  [ChainId.UNICHAIN_SEPOLIA]: [
    'ETH',
    'ETHER',
    '0xeeeeeeeeeeeeeeeeeeeeeeeeeeeeeeeeeeeeeeee',
  ],
<<<<<<< HEAD
  [ChainId.UNICHAIN]: [
=======
  [ChainId.MONAD_TESTNET]: [
    'MON',
    'MONAD',
    '0xeeeeeeeeeeeeeeeeeeeeeeeeeeeeeeeeeeeeeeee',
  ],
  [ChainId.BASE_SEPOLIA]: [
>>>>>>> 3e5baf46
    'ETH',
    'ETHER',
    '0xeeeeeeeeeeeeeeeeeeeeeeeeeeeeeeeeeeeeeeee',
  ],
};

export const NATIVE_CURRENCY: { [chainId: number]: NativeCurrencyName } = {
  [ChainId.MAINNET]: NativeCurrencyName.ETHER,
  [ChainId.GOERLI]: NativeCurrencyName.ETHER,
  [ChainId.SEPOLIA]: NativeCurrencyName.ETHER,
  [ChainId.OPTIMISM]: NativeCurrencyName.ETHER,
  [ChainId.OPTIMISM_GOERLI]: NativeCurrencyName.ETHER,
  [ChainId.OPTIMISM_SEPOLIA]: NativeCurrencyName.ETHER,
  [ChainId.ARBITRUM_ONE]: NativeCurrencyName.ETHER,
  [ChainId.ARBITRUM_GOERLI]: NativeCurrencyName.ETHER,
  [ChainId.ARBITRUM_SEPOLIA]: NativeCurrencyName.ETHER,
  [ChainId.POLYGON]: NativeCurrencyName.MATIC,
  [ChainId.POLYGON_MUMBAI]: NativeCurrencyName.MATIC,
  [ChainId.CELO]: NativeCurrencyName.CELO,
  [ChainId.CELO_ALFAJORES]: NativeCurrencyName.CELO,
  [ChainId.GNOSIS]: NativeCurrencyName.GNOSIS,
  [ChainId.MOONBEAM]: NativeCurrencyName.MOONBEAM,
  [ChainId.BNB]: NativeCurrencyName.BNB,
  [ChainId.AVALANCHE]: NativeCurrencyName.AVALANCHE,
  [ChainId.BASE]: NativeCurrencyName.ETHER,
  [ChainId.BLAST]: NativeCurrencyName.ETHER,
  [ChainId.ZORA]: NativeCurrencyName.ETHER,
  [ChainId.ZKSYNC]: NativeCurrencyName.ETHER,
  [ChainId.WORLDCHAIN]: NativeCurrencyName.ETHER,
  [ChainId.UNICHAIN_SEPOLIA]: NativeCurrencyName.ETHER,
<<<<<<< HEAD
  [ChainId.UNICHAIN]: NativeCurrencyName.ETHER,
=======
  [ChainId.MONAD_TESTNET]: NativeCurrencyName.MONAD,
  [ChainId.BASE_SEPOLIA]: NativeCurrencyName.ETHER,
>>>>>>> 3e5baf46
};

export const ID_TO_NETWORK_NAME = (id: number): ChainName => {
  switch (id) {
    case 1:
      return ChainName.MAINNET;
    case 5:
      return ChainName.GOERLI;
    case 11155111:
      return ChainName.SEPOLIA;
    case 56:
      return ChainName.BNB;
    case 10:
      return ChainName.OPTIMISM;
    case 420:
      return ChainName.OPTIMISM_GOERLI;
    case 11155420:
      return ChainName.OPTIMISM_SEPOLIA;
    case 42161:
      return ChainName.ARBITRUM_ONE;
    case 421613:
      return ChainName.ARBITRUM_GOERLI;
    case 421614:
      return ChainName.ARBITRUM_SEPOLIA;
    case 137:
      return ChainName.POLYGON;
    case 80001:
      return ChainName.POLYGON_MUMBAI;
    case 42220:
      return ChainName.CELO;
    case 44787:
      return ChainName.CELO_ALFAJORES;
    case 100:
      return ChainName.GNOSIS;
    case 1284:
      return ChainName.MOONBEAM;
    case 43114:
      return ChainName.AVALANCHE;
    case 8453:
      return ChainName.BASE;
    case 84531:
      return ChainName.BASE_GOERLI;
    case 84532:
      return ChainName.BASE_SEPOLIA;
    case 81457:
      return ChainName.BLAST;
    case 7777777:
      return ChainName.ZORA;
    case 324:
      return ChainName.ZKSYNC;
    case 480:
      return ChainName.WORLDCHAIN;
    case 1301:
      return ChainName.UNICHAIN_SEPOLIA;
    case 130:
      return ChainName.UNICHAIN;
    case 10143:
      return ChainName.MONAD_TESTNET;
    default:
      throw new Error(`Unknown chain id: ${id}`);
  }
};

export const CHAIN_IDS_LIST = Object.values(ChainId).map((c) =>
  c.toString()
) as string[];

export const ID_TO_PROVIDER = (id: ChainId): string => {
  switch (id) {
    case ChainId.MAINNET:
      return process.env.JSON_RPC_PROVIDER!;
    case ChainId.GOERLI:
      return process.env.JSON_RPC_PROVIDER_GORLI!;
    case ChainId.SEPOLIA:
      return process.env.JSON_RPC_PROVIDER_SEPOLIA!;
    case ChainId.OPTIMISM:
      return process.env.JSON_RPC_PROVIDER_OPTIMISM!;
    case ChainId.OPTIMISM_GOERLI:
      return process.env.JSON_RPC_PROVIDER_OPTIMISM_GOERLI!;
    case ChainId.OPTIMISM_SEPOLIA:
      return process.env.JSON_RPC_PROVIDER_OPTIMISM_SEPOLIA!;
    case ChainId.ARBITRUM_ONE:
      return process.env.JSON_RPC_PROVIDER_ARBITRUM_ONE!;
    case ChainId.ARBITRUM_GOERLI:
      return process.env.JSON_RPC_PROVIDER_ARBITRUM_GOERLI!;
    case ChainId.ARBITRUM_SEPOLIA:
      return process.env.JSON_RPC_PROVIDER_ARBITRUM_SEPOLIA!;
    case ChainId.POLYGON:
      return process.env.JSON_RPC_PROVIDER_POLYGON!;
    case ChainId.POLYGON_MUMBAI:
      return process.env.JSON_RPC_PROVIDER_POLYGON_MUMBAI!;
    case ChainId.CELO:
      return process.env.JSON_RPC_PROVIDER_CELO!;
    case ChainId.CELO_ALFAJORES:
      return process.env.JSON_RPC_PROVIDER_CELO_ALFAJORES!;
    case ChainId.BNB:
      return process.env.JSON_RPC_PROVIDER_BNB!;
    case ChainId.AVALANCHE:
      return process.env.JSON_RPC_PROVIDER_AVALANCHE!;
    case ChainId.BASE:
      return process.env.JSON_RPC_PROVIDER_BASE!;
    case ChainId.BLAST:
      return process.env.JSON_RPC_PROVIDER_BLAST!;
    case ChainId.ZORA:
      return process.env.JSON_RPC_PROVIDER_ZORA!;
    case ChainId.ZKSYNC:
      return process.env.JSON_RPC_PROVIDER_ZKSYNC!;
    case ChainId.WORLDCHAIN:
      return process.env.JSON_RPC_PROVIDER_WORLDCHAIN!;
    case ChainId.UNICHAIN_SEPOLIA:
      return process.env.JSON_RPC_PROVIDER_UNICHAIN_SEPOLIA!;
<<<<<<< HEAD
    case ChainId.UNICHAIN:
      return process.env.JSON_RPC_PROVIDER_UNICHAIN!;
=======
    case ChainId.MONAD_TESTNET:
      return process.env.JSON_RPC_PROVIDER_MONAD_TESTNET!;
    case ChainId.BASE_SEPOLIA:
      return process.env.JSON_RPC_PROVIDER_BASE_SEPOLIA!;
>>>>>>> 3e5baf46
    default:
      throw new Error(`Chain id: ${id} not supported`);
  }
};

export const WRAPPED_NATIVE_CURRENCY: { [chainId in ChainId]: Token } = {
  [ChainId.MAINNET]: new Token(
    1,
    '0xC02aaA39b223FE8D0A0e5C4F27eAD9083C756Cc2',
    18,
    'WETH',
    'Wrapped Ether'
  ),
  [ChainId.GOERLI]: new Token(
    5,
    '0xB4FBF271143F4FBf7B91A5ded31805e42b2208d6',
    18,
    'WETH',
    'Wrapped Ether'
  ),
  [ChainId.SEPOLIA]: new Token(
    11155111,
    '0xfFf9976782d46CC05630D1f6eBAb18b2324d6B14',
    18,
    'WETH',
    'Wrapped Ether'
  ),
  [ChainId.BNB]: new Token(
    56,
    '0xbb4CdB9CBd36B01bD1cBaEBF2De08d9173bc095c',
    18,
    'WBNB',
    'Wrapped BNB'
  ),
  [ChainId.OPTIMISM]: new Token(
    ChainId.OPTIMISM,
    '0x4200000000000000000000000000000000000006',
    18,
    'WETH',
    'Wrapped Ether'
  ),
  [ChainId.OPTIMISM_GOERLI]: new Token(
    ChainId.OPTIMISM_GOERLI,
    '0x4200000000000000000000000000000000000006',
    18,
    'WETH',
    'Wrapped Ether'
  ),
  [ChainId.OPTIMISM_SEPOLIA]: new Token(
    ChainId.OPTIMISM_SEPOLIA,
    '0x4200000000000000000000000000000000000006',
    18,
    'WETH',
    'Wrapped Ether'
  ),
  [ChainId.ARBITRUM_ONE]: new Token(
    ChainId.ARBITRUM_ONE,
    '0x82aF49447D8a07e3bd95BD0d56f35241523fBab1',
    18,
    'WETH',
    'Wrapped Ether'
  ),
  [ChainId.ARBITRUM_GOERLI]: new Token(
    ChainId.ARBITRUM_GOERLI,
    '0xe39Ab88f8A4777030A534146A9Ca3B52bd5D43A3',
    18,
    'WETH',
    'Wrapped Ether'
  ),
  [ChainId.ARBITRUM_SEPOLIA]: new Token(
    ChainId.ARBITRUM_SEPOLIA,
    '0xc556bAe1e86B2aE9c22eA5E036b07E55E7596074',
    18,
    'WETH',
    'Wrapped Ether'
  ),
  [ChainId.POLYGON]: new Token(
    ChainId.POLYGON,
    '0x0d500B1d8E8eF31E21C99d1Db9A6444d3ADf1270',
    18,
    'WMATIC',
    'Wrapped MATIC'
  ),
  [ChainId.POLYGON_MUMBAI]: new Token(
    ChainId.POLYGON_MUMBAI,
    '0x9c3C9283D3e44854697Cd22D3Faa240Cfb032889',
    18,
    'WMATIC',
    'Wrapped MATIC'
  ),

  // The Celo native currency 'CELO' implements the erc-20 token standard
  [ChainId.CELO]: new Token(
    ChainId.CELO,
    '0x471EcE3750Da237f93B8E339c536989b8978a438',
    18,
    'CELO',
    'Celo native asset'
  ),
  [ChainId.CELO_ALFAJORES]: new Token(
    ChainId.CELO_ALFAJORES,
    '0xF194afDf50B03e69Bd7D057c1Aa9e10c9954E4C9',
    18,
    'CELO',
    'Celo native asset'
  ),
  [ChainId.GNOSIS]: new Token(
    ChainId.GNOSIS,
    '0xe91d153e0b41518a2ce8dd3d7944fa863463a97d',
    18,
    'WXDAI',
    'Wrapped XDAI on Gnosis'
  ),
  [ChainId.MOONBEAM]: new Token(
    ChainId.MOONBEAM,
    '0xAcc15dC74880C9944775448304B263D191c6077F',
    18,
    'WGLMR',
    'Wrapped GLMR'
  ),
  [ChainId.AVALANCHE]: new Token(
    ChainId.AVALANCHE,
    '0xB31f66AA3C1e785363F0875A1B74E27b85FD66c7',
    18,
    'WAVAX',
    'Wrapped AVAX'
  ),
  [ChainId.BASE]: new Token(
    ChainId.BASE,
    '0x4200000000000000000000000000000000000006',
    18,
    'WETH',
    'Wrapped Ether'
  ),
  [ChainId.BASE_GOERLI]: new Token(
    ChainId.BASE_GOERLI,
    '0x4200000000000000000000000000000000000006',
    18,
    'WETH',
    'Wrapped Ether'
  ),
  [ChainId.ROOTSTOCK]: new Token(
    ChainId.ROOTSTOCK,
    '0x542fDA317318eBF1d3DEAf76E0b632741A7e677d',
    18,
    'WRBTC',
    'Wrapped BTC'
  ),
  [ChainId.ZORA]: new Token(
    ChainId.ZORA,
    '0x4200000000000000000000000000000000000006',
    18,
    'WETH',
    'Wrapped Ether'
  ),
  [ChainId.ZORA_SEPOLIA]: new Token(
    ChainId.ZORA_SEPOLIA,
    '0x4200000000000000000000000000000000000006',
    18,
    'WETH',
    'Wrapped Ether'
  ),
  [ChainId.BLAST]: new Token(
    ChainId.BLAST,
    '0x4300000000000000000000000000000000000004',
    18,
    'WETH',
    'Wrapped Ether'
  ),
  [ChainId.ZKSYNC]: new Token(
    ChainId.ZKSYNC,
    '0x5aea5775959fbc2557cc8789bc1bf90a239d9a91',
    18,
    'WETH',
    'Wrapped Ether'
  ),
  [ChainId.WORLDCHAIN]: new Token(
    ChainId.WORLDCHAIN,
    '0x4200000000000000000000000000000000000006',
    18,
    'WETH',
    'Wrapped Ether'
  ),
  [ChainId.UNICHAIN_SEPOLIA]: new Token(
    ChainId.UNICHAIN_SEPOLIA,
    '0x4200000000000000000000000000000000000006',
    18,
    'WETH',
    'Wrapped Ether'
  ),
  [ChainId.UNICHAIN]: new Token(
    ChainId.UNICHAIN,
    '0x4200000000000000000000000000000000000006',
    18,
    'WETH',
    'Wrapped Ether'
  ),
  [ChainId.MONAD_TESTNET]: new Token(
    ChainId.MONAD_TESTNET,
    '0x760AfE86e5de5fa0Ee542fc7B7B713e1c5425701',
    18,
    'WMON',
    'Wrapped Monad'
  ),
  [ChainId.BASE_SEPOLIA]: new Token(
    ChainId.BASE_SEPOLIA,
    '0x4200000000000000000000000000000000000006',
    18,
    'WETH',
    'Wrapped Ether'
  ),
};

function isMatic(
  chainId: number
): chainId is ChainId.POLYGON | ChainId.POLYGON_MUMBAI {
  return chainId === ChainId.POLYGON_MUMBAI || chainId === ChainId.POLYGON;
}

class MaticNativeCurrency extends NativeCurrency {
  equals(other: Currency): boolean {
    return other.isNative && other.chainId === this.chainId;
  }

  get wrapped(): Token {
    if (!isMatic(this.chainId)) throw new Error('Not matic');
    const nativeCurrency = WRAPPED_NATIVE_CURRENCY[this.chainId];
    if (nativeCurrency) {
      return nativeCurrency;
    }
    throw new Error(`Does not support this chain ${this.chainId}`);
  }

  public constructor(chainId: number) {
    if (!isMatic(chainId)) throw new Error('Not matic');
    super(chainId, 18, 'MATIC', 'Polygon Matic');
  }
}

function isCelo(
  chainId: number
): chainId is ChainId.CELO | ChainId.CELO_ALFAJORES {
  return chainId === ChainId.CELO_ALFAJORES || chainId === ChainId.CELO;
}

class CeloNativeCurrency extends NativeCurrency {
  equals(other: Currency): boolean {
    return other.isNative && other.chainId === this.chainId;
  }

  get wrapped(): Token {
    if (!isCelo(this.chainId)) throw new Error('Not celo');
    const nativeCurrency = WRAPPED_NATIVE_CURRENCY[this.chainId];
    if (nativeCurrency) {
      return nativeCurrency;
    }
    throw new Error(`Does not support this chain ${this.chainId}`);
  }

  public constructor(chainId: number) {
    if (!isCelo(chainId)) throw new Error('Not celo');
    super(chainId, 18, 'CELO', 'Celo');
  }
}

function isGnosis(chainId: number): chainId is ChainId.GNOSIS {
  return chainId === ChainId.GNOSIS;
}

class GnosisNativeCurrency extends NativeCurrency {
  equals(other: Currency): boolean {
    return other.isNative && other.chainId === this.chainId;
  }

  get wrapped(): Token {
    if (!isGnosis(this.chainId)) throw new Error('Not gnosis');
    const nativeCurrency = WRAPPED_NATIVE_CURRENCY[this.chainId];
    if (nativeCurrency) {
      return nativeCurrency;
    }
    throw new Error(`Does not support this chain ${this.chainId}`);
  }

  public constructor(chainId: number) {
    if (!isGnosis(chainId)) throw new Error('Not gnosis');
    super(chainId, 18, 'XDAI', 'xDai');
  }
}

function isBnb(chainId: number): chainId is ChainId.BNB {
  return chainId === ChainId.BNB;
}

class BnbNativeCurrency extends NativeCurrency {
  equals(other: Currency): boolean {
    return other.isNative && other.chainId === this.chainId;
  }

  get wrapped(): Token {
    if (!isBnb(this.chainId)) throw new Error('Not bnb');
    const nativeCurrency = WRAPPED_NATIVE_CURRENCY[this.chainId];
    if (nativeCurrency) {
      return nativeCurrency;
    }
    throw new Error(`Does not support this chain ${this.chainId}`);
  }

  public constructor(chainId: number) {
    if (!isBnb(chainId)) throw new Error('Not bnb');
    super(chainId, 18, 'BNB', 'BNB');
  }
}

function isMoonbeam(chainId: number): chainId is ChainId.MOONBEAM {
  return chainId === ChainId.MOONBEAM;
}

class MoonbeamNativeCurrency extends NativeCurrency {
  equals(other: Currency): boolean {
    return other.isNative && other.chainId === this.chainId;
  }

  get wrapped(): Token {
    if (!isMoonbeam(this.chainId)) throw new Error('Not moonbeam');
    const nativeCurrency = WRAPPED_NATIVE_CURRENCY[this.chainId];
    if (nativeCurrency) {
      return nativeCurrency;
    }
    throw new Error(`Does not support this chain ${this.chainId}`);
  }

  public constructor(chainId: number) {
    if (!isMoonbeam(chainId)) throw new Error('Not moonbeam');
    super(chainId, 18, 'GLMR', 'Glimmer');
  }
}

function isAvax(chainId: number): chainId is ChainId.AVALANCHE {
  return chainId === ChainId.AVALANCHE;
}

class AvalancheNativeCurrency extends NativeCurrency {
  equals(other: Currency): boolean {
    return other.isNative && other.chainId === this.chainId;
  }

  get wrapped(): Token {
    if (!isAvax(this.chainId)) throw new Error('Not avalanche');
    const nativeCurrency = WRAPPED_NATIVE_CURRENCY[this.chainId];
    if (nativeCurrency) {
      return nativeCurrency;
    }
    throw new Error(`Does not support this chain ${this.chainId}`);
  }

  public constructor(chainId: number) {
    if (!isAvax(chainId)) throw new Error('Not avalanche');
    super(chainId, 18, 'AVAX', 'Avalanche');
  }
}

export class ExtendedEther extends Ether {
  public get wrapped(): Token {
    if (this.chainId in WRAPPED_NATIVE_CURRENCY) {
      return WRAPPED_NATIVE_CURRENCY[this.chainId as ChainId];
    }
    throw new Error('Unsupported chain ID');
  }

  private static _cachedExtendedEther: { [chainId: number]: NativeCurrency } =
    {};

  public static onChain(chainId: number): ExtendedEther {
    return (
      this._cachedExtendedEther[chainId] ??
      (this._cachedExtendedEther[chainId] = new ExtendedEther(chainId))
    );
  }
}

const cachedNativeCurrency: { [chainId: number]: NativeCurrency } = {};

export function nativeOnChain(chainId: number): NativeCurrency {
  if (cachedNativeCurrency[chainId] != undefined) {
    return cachedNativeCurrency[chainId]!;
  }
  if (isMatic(chainId)) {
    cachedNativeCurrency[chainId] = new MaticNativeCurrency(chainId);
  } else if (isCelo(chainId)) {
    cachedNativeCurrency[chainId] = new CeloNativeCurrency(chainId);
  } else if (isGnosis(chainId)) {
    cachedNativeCurrency[chainId] = new GnosisNativeCurrency(chainId);
  } else if (isMoonbeam(chainId)) {
    cachedNativeCurrency[chainId] = new MoonbeamNativeCurrency(chainId);
  } else if (isBnb(chainId)) {
    cachedNativeCurrency[chainId] = new BnbNativeCurrency(chainId);
  } else if (isAvax(chainId)) {
    cachedNativeCurrency[chainId] = new AvalancheNativeCurrency(chainId);
  } else {
    cachedNativeCurrency[chainId] = ExtendedEther.onChain(chainId);
  }

  return cachedNativeCurrency[chainId]!;
}<|MERGE_RESOLUTION|>--- conflicted
+++ resolved
@@ -67,11 +67,8 @@
   ChainId.ZORA,
   ChainId.WORLDCHAIN,
   ChainId.UNICHAIN_SEPOLIA,
-<<<<<<< HEAD
+  ChainId.MONAD_TESTNET,
   ChainId.UNICHAIN,
-=======
-  ChainId.MONAD_TESTNET,
->>>>>>> 3e5baf46
 ];
 
 export const NETWORKS_WITH_SAME_UNISWAP_ADDRESSES = [
@@ -135,13 +132,10 @@
       return ChainId.WORLDCHAIN;
     case 1301:
       return ChainId.UNICHAIN_SEPOLIA;
-<<<<<<< HEAD
+    case 10143:
+      return ChainId.MONAD_TESTNET;
     case 130:
       return ChainId.UNICHAIN;
-=======
-    case 10143:
-      return ChainId.MONAD_TESTNET;
->>>>>>> 3e5baf46
     default:
       throw new Error(`Unknown chain id: ${id}`);
   }
@@ -280,16 +274,17 @@
     'ETHER',
     '0xeeeeeeeeeeeeeeeeeeeeeeeeeeeeeeeeeeeeeeee',
   ],
-<<<<<<< HEAD
-  [ChainId.UNICHAIN]: [
-=======
   [ChainId.MONAD_TESTNET]: [
     'MON',
     'MONAD',
     '0xeeeeeeeeeeeeeeeeeeeeeeeeeeeeeeeeeeeeeeee',
   ],
   [ChainId.BASE_SEPOLIA]: [
->>>>>>> 3e5baf46
+    'ETH',
+    'ETHER',
+    '0xeeeeeeeeeeeeeeeeeeeeeeeeeeeeeeeeeeeeeeee',
+  ],
+  [ChainId.UNICHAIN]: [
     'ETH',
     'ETHER',
     '0xeeeeeeeeeeeeeeeeeeeeeeeeeeeeeeeeeeeeeeee',
@@ -320,12 +315,9 @@
   [ChainId.ZKSYNC]: NativeCurrencyName.ETHER,
   [ChainId.WORLDCHAIN]: NativeCurrencyName.ETHER,
   [ChainId.UNICHAIN_SEPOLIA]: NativeCurrencyName.ETHER,
-<<<<<<< HEAD
-  [ChainId.UNICHAIN]: NativeCurrencyName.ETHER,
-=======
   [ChainId.MONAD_TESTNET]: NativeCurrencyName.MONAD,
   [ChainId.BASE_SEPOLIA]: NativeCurrencyName.ETHER,
->>>>>>> 3e5baf46
+  [ChainId.UNICHAIN]: NativeCurrencyName.ETHER,
 };
 
 export const ID_TO_NETWORK_NAME = (id: number): ChainName => {
@@ -437,15 +429,12 @@
       return process.env.JSON_RPC_PROVIDER_WORLDCHAIN!;
     case ChainId.UNICHAIN_SEPOLIA:
       return process.env.JSON_RPC_PROVIDER_UNICHAIN_SEPOLIA!;
-<<<<<<< HEAD
-    case ChainId.UNICHAIN:
-      return process.env.JSON_RPC_PROVIDER_UNICHAIN!;
-=======
     case ChainId.MONAD_TESTNET:
       return process.env.JSON_RPC_PROVIDER_MONAD_TESTNET!;
     case ChainId.BASE_SEPOLIA:
       return process.env.JSON_RPC_PROVIDER_BASE_SEPOLIA!;
->>>>>>> 3e5baf46
+    case ChainId.UNICHAIN:
+      return process.env.JSON_RPC_PROVIDER_UNICHAIN!;
     default:
       throw new Error(`Chain id: ${id} not supported`);
   }
