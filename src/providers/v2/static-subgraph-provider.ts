--- conflicted
+++ resolved
@@ -137,14 +137,10 @@
     WRAPPED_NATIVE_CURRENCY[ChainId.UNICHAIN_SEPOLIA]!,
     USDC_UNICHAIN_SEPOLIA,
   ],
-<<<<<<< HEAD
   [ChainId.UNICHAIN]: [
     WRAPPED_NATIVE_CURRENCY[ChainId.UNICHAIN]!,
     USDC_UNICHAIN,
   ],
-  [ChainId.MONAD_TESTNET]: [],
-=======
-  [ChainId.UNICHAIN]: [],
   [ChainId.MONAD_TESTNET]: [
     WRAPPED_NATIVE_CURRENCY[ChainId.MONAD_TESTNET]!,
     USDT_MONAD_TESTNET,
@@ -153,7 +149,6 @@
     WRAPPED_NATIVE_CURRENCY[ChainId.BASE_SEPOLIA]!,
     USDC_BASE_SEPOLIA,
   ],
->>>>>>> 3e5baf46
 };
 
 /**
