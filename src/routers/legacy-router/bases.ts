--- conflicted
+++ resolved
@@ -14,10 +14,7 @@
   USDC_BASE,
   USDC_BNB,
   USDC_MAINNET,
-<<<<<<< HEAD
   USDC_UNICHAIN,
-=======
->>>>>>> 1a6bd6fc
   USDC_UNICHAIN_SEPOLIA,
   USDC_WORLDCHAIN,
   USDC_ZKSYNC,
@@ -101,15 +98,11 @@
     [ChainId.UNICHAIN_SEPOLIA]: [
       WRAPPED_NATIVE_CURRENCY[ChainId.UNICHAIN_SEPOLIA]!,
       USDC_UNICHAIN_SEPOLIA,
-<<<<<<< HEAD
     ],
     [ChainId.UNICHAIN]: [
       WRAPPED_NATIVE_CURRENCY[ChainId.UNICHAIN]!,
       USDC_UNICHAIN,
-=======
->>>>>>> 1a6bd6fc
-    ],
-    [ChainId.UNICHAIN]: [],
+    ],
     [ChainId.MONAD_TESTNET]: [],
   };
 };
