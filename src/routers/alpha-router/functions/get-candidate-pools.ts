--- conflicted
+++ resolved
@@ -78,16 +78,11 @@
   V3SubgraphPool,
 } from '../../../providers/v3/subgraph-provider';
 import {
-<<<<<<< HEAD
+  getAddress,
+  getAddressLowerCase,
   getApplicableV3FeeAmounts,
   unparseFeeAmount,
-  WRAPPED_NATIVE_CURRENCY,
-=======
-  getAddress,
-  getAddressLowerCase,
-  unparseFeeAmount,
   WRAPPED_NATIVE_CURRENCY
->>>>>>> 4db14f3b
 } from '../../../util';
 import { parseFeeAmount } from '../../../util/amounts';
 import { log } from '../../../util/log';
