/**
 * @jest-environment hardhat
 */

import { JsonRpcProvider, JsonRpcSigner } from '@ethersproject/providers';
import { AllowanceTransfer, PermitSingle } from '@uniswap/permit2-sdk';
import { Protocol } from '@uniswap/router-sdk';
import { ChainId, Currency, CurrencyAmount, Ether, Percent, Token, TradeType, } from '@uniswap/sdk-core';
import {
  PERMIT2_ADDRESS,
  UNIVERSAL_ROUTER_ADDRESS as UNIVERSAL_ROUTER_ADDRESS_BY_CHAIN,
} from '@uniswap/universal-router-sdk';
import { Permit2Permit } from '@uniswap/universal-router-sdk/dist/utils/inputTokens';
import { Pair } from '@uniswap/v2-sdk';
import { encodeSqrtRatioX96, FeeAmount, Pool } from '@uniswap/v3-sdk';
import bunyan from 'bunyan';
import { BigNumber, providers, Wallet } from 'ethers';
import { parseEther } from 'ethers/lib/utils';

import 'jest-environment-hardhat';
import _ from 'lodash';
import NodeCache from 'node-cache';
import {
  AlphaRouter,
  AlphaRouterConfig,
  CachingV3PoolProvider,
  CEUR_CELO,
  CEUR_CELO_ALFAJORES,
  CUSD_CELO,
  CUSD_CELO_ALFAJORES,
  DAI_MAINNET,
  DAI_ON,
  EthEstimateGasSimulator,
  FallbackTenderlySimulator,
  ID_TO_NETWORK_NAME,
  ID_TO_PROVIDER,
  MethodParameters,
  MixedRoute,
  NATIVE_CURRENCY,
  nativeOnChain,
  NodeJSCache,
  OnChainQuoteProvider,
  parseAmount,
  setGlobalLogger,
  SimulationStatus,
  StaticGasPriceProvider,
  SUPPORTED_CHAINS,
  SWAP_ROUTER_02_ADDRESSES,
  SwapOptions,
  SwapType,
  TenderlySimulator,
  UNI_GOERLI,
  UNI_MAINNET,
  UniswapMulticallProvider,
  USDC_BNB,
  USDC_ETHEREUM_GNOSIS,
  USDC_MAINNET,
  USDC_ON,
  USDT_BNB,
  USDT_MAINNET,
  V2_SUPPORTED,
  V2PoolProvider,
  V2Route,
  V3PoolProvider,
  V3Route,
  WBTC_GNOSIS,
  WBTC_MOONBEAM,
  WETH9,
  WNATIVE_ON,
} from '../../../../src';
import { DEFAULT_ROUTING_CONFIG_BY_CHAIN } from '../../../../src/routers/alpha-router/config';
import { Permit2__factory } from '../../../../src/types/other/factories/Permit2__factory';
import { getBalanceAndApprove } from '../../../test-util/getBalanceAndApprove';
import { WHALES } from '../../../test-util/whales';

const FORK_BLOCK = 16075500;
const UNIVERSAL_ROUTER_ADDRESS = UNIVERSAL_ROUTER_ADDRESS_BY_CHAIN(1);
const SLIPPAGE = new Percent(15, 100); // 5% or 10_000?

const checkQuoteToken = (
  before: CurrencyAmount<Currency>,
  after: CurrencyAmount<Currency>,
  tokensQuoted: CurrencyAmount<Currency>
) => {
  // Check which is bigger to support exactIn and exactOut
  const tokensSwapped = after.greaterThan(before)
    ? after.subtract(before)
    : before.subtract(after);
  const tokensDiff = tokensQuoted.greaterThan(tokensSwapped)
    ? tokensQuoted.subtract(tokensSwapped)
    : tokensSwapped.subtract(tokensQuoted);

  const percentDiff = tokensDiff.asFraction.divide(tokensQuoted.asFraction);
  expect(percentDiff.lessThan(SLIPPAGE.asFraction)).toBe(true);
};

const getQuoteToken = (
  tokenIn: Currency,
  tokenOut: Currency,
  tradeType: TradeType
): Currency => {
  return tradeType == TradeType.EXACT_INPUT ? tokenOut : tokenIn;
};

export function parseDeadline(deadlineOrPreviousBlockhash: number): number {
  return Math.floor(Date.now() / 1000) + deadlineOrPreviousBlockhash;
}

const expandDecimals = (currency: Currency, amount: number): number => {
  return amount * 10 ** currency.decimals;
};

let warnedTenderly = false;
const isTenderlyEnvironmentSet = (): boolean => {
  const isSet =
    !!process.env.TENDERLY_BASE_URL &&
    !!process.env.TENDERLY_USER &&
    !!process.env.TENDERLY_PROJECT &&
    !!process.env.TENDERLY_ACCESS_KEY;
  if (!isSet && !warnedTenderly) {
    console.log(
      'Skipping Tenderly Simulation Tests since env variables for TENDERLY_BASE_URL, TENDERLY_USER, TENDERLY_PROJECT and TENDERLY_ACCESS_KEY are not set.'
    );
    warnedTenderly = true;
  }
  return isSet;
};

let warnedTesterPK = false;
const isTesterPKEnvironmentSet = (): boolean => {
  const isSet = !!process.env.TESTER_PK;
  if (!isSet && !warnedTesterPK) {
    console.log(
      'Skipping Permit Tenderly Simulation Test since env variables for TESTER_PK is not set.'
    );
    warnedTesterPK = true;
  }
  return isSet;
};

// Flag for enabling logs for debugging integ tests
if (process.env.INTEG_TEST_DEBUG) {
  setGlobalLogger(
    bunyan.createLogger({
      name: 'Uniswap Smart Order Router',
      serializers: bunyan.stdSerializers,
      level: bunyan.DEBUG,
    })
  );
}

jest.retryTimes(0);

describe('alpha router integration', () => {
  let alice: JsonRpcSigner;
  jest.setTimeout(500 * 1000); // 500s

  let curNonce: number = 0;

  let nextPermitNonce: () => string = () => {
    const nonce = curNonce.toString();
    curNonce = curNonce + 1;
    return nonce;
  };

  let alphaRouter: AlphaRouter;
  let customAlphaRouter: AlphaRouter;
  const multicall2Provider = new UniswapMulticallProvider(
    ChainId.MAINNET,
    hardhat.provider
  );

  const ROUTING_CONFIG: AlphaRouterConfig = {
    // @ts-ignore[TS7053] - complaining about switch being non exhaustive
    ...DEFAULT_ROUTING_CONFIG_BY_CHAIN[ChainId.MAINNET],
    protocols: [Protocol.V3, Protocol.V2],
  };

  const executeSwap = async (
    swapType: SwapType,
    methodParameters: MethodParameters,
    tokenIn: Currency,
    tokenOut: Currency,
    gasLimit?: BigNumber,
    permit?: boolean
  ): Promise<{
    tokenInAfter: CurrencyAmount<Currency>;
    tokenInBefore: CurrencyAmount<Currency>;
    tokenOutAfter: CurrencyAmount<Currency>;
    tokenOutBefore: CurrencyAmount<Currency>;
  }> => {
    expect(tokenIn.symbol).not.toBe(tokenOut.symbol);
    let transactionResponse: providers.TransactionResponse;

    let tokenInBefore: CurrencyAmount<Currency>;
    let tokenOutBefore: CurrencyAmount<Currency>;
    if (swapType == SwapType.UNIVERSAL_ROUTER) {
      // Approve Permit2
      // We use this helper function for approving rather than hardhat.provider.approve
      // because there is custom logic built in for handling USDT and other checks
      tokenInBefore = await getBalanceAndApprove(
        alice,
        PERMIT2_ADDRESS,
        tokenIn
      );
      const MAX_UINT160 = '0xffffffffffffffffffffffffffffffffffffffff';

      // If not using permit do a regular approval allowing narwhal max balance.
      if (!permit) {
        const aliceP2 = Permit2__factory.connect(PERMIT2_ADDRESS, alice);
        const approveNarwhal = await aliceP2.approve(
          tokenIn.wrapped.address,
          UNIVERSAL_ROUTER_ADDRESS,
          MAX_UINT160,
          20_000_000_000_000
        );
        await approveNarwhal.wait();
      }

      tokenOutBefore = await hardhat.getBalance(alice._address, tokenOut);

      const transaction = {
        data: methodParameters.calldata,
        to: methodParameters.to,
        value: BigNumber.from(methodParameters.value),
        from: alice._address,
        gasPrice: BigNumber.from(2000000000000),
        type: 1,
      };

      if (gasLimit) {
        transactionResponse = await alice.sendTransaction({
          ...transaction,
          gasLimit: gasLimit,
        });
      } else {
        transactionResponse = await alice.sendTransaction(transaction);
      }
    } else {
      tokenInBefore = await getBalanceAndApprove(
        alice,
        SWAP_ROUTER_02_ADDRESSES(tokenIn.chainId),
        tokenIn
      );
      tokenOutBefore = await hardhat.getBalance(alice._address, tokenOut);

      const transaction = {
        data: methodParameters.calldata,
        to: methodParameters.to,
        value: BigNumber.from(methodParameters.value),
        from: alice._address,
        gasPrice: BigNumber.from(2000000000000),
        type: 1,
      };

      if (gasLimit) {
        transactionResponse = await alice.sendTransaction({
          ...transaction,
          gasLimit: gasLimit,
        });
      } else {
        transactionResponse = await alice.sendTransaction(transaction);
      }
    }

    const receipt = await transactionResponse.wait();

    expect(receipt.status == 1).toBe(true); // Check for txn success

    const tokenInAfter = await hardhat.getBalance(alice._address, tokenIn);
    const tokenOutAfter = await hardhat.getBalance(alice._address, tokenOut);

    return {
      tokenInAfter,
      tokenInBefore,
      tokenOutAfter,
      tokenOutBefore,
    };
  };

  /**
   * Function to validate swapRoute data.
   * @param quote: CurrencyAmount<Currency>
   * @param quoteGasAdjusted: CurrencyAmount<Currency>
   * @param tradeType: TradeType
   * @param targetQuoteDecimalsAmount?: number - if defined, checks that the quoteDecimals is within the range of this +/- acceptableDifference (non inclusive bounds)
   * @param acceptableDifference?: number - see above
   */
  const validateSwapRoute = async (
    quote: CurrencyAmount<Currency>,
    quoteGasAdjusted: CurrencyAmount<Currency>,
    tradeType: TradeType,
    targetQuoteDecimalsAmount?: number,
    acceptableDifference?: number
  ) => {
    // strict undefined checks here to avoid confusion with 0 being a falsy value
    if (targetQuoteDecimalsAmount !== undefined) {
      acceptableDifference =
        acceptableDifference !== undefined ? acceptableDifference : 0;

      expect(
        quote.greaterThan(
          CurrencyAmount.fromRawAmount(
            quote.currency,
            expandDecimals(
              quote.currency,
              targetQuoteDecimalsAmount - acceptableDifference
            )
          )
        )
      ).toBe(true);
      expect(
        quote.lessThan(
          CurrencyAmount.fromRawAmount(
            quote.currency,
            expandDecimals(
              quote.currency,
              targetQuoteDecimalsAmount + acceptableDifference
            )
          )
        )
      ).toBe(true);
    }

    if (tradeType == TradeType.EXACT_INPUT) {
      // == lessThanOrEqualTo
      expect(!quoteGasAdjusted.greaterThan(quote)).toBe(true);
    } else {
      // == greaterThanOrEqual
      expect(!quoteGasAdjusted.lessThan(quote)).toBe(true);
    }
  };

  /**
   * Function to perform a call to executeSwap and validate the response
   * @param quote: CurrencyAmount<Currency>
   * @param tokenIn: Currency
   * @param tokenOut: Currency
   * @param methodParameters: MethodParameters
   * @param tradeType: TradeType
   * @param checkTokenInAmount?: number - if defined, check that the tokenInBefore - tokenInAfter = checkTokenInAmount
   * @param checkTokenOutAmount?: number - if defined, check that the tokenOutBefore - tokenOutAfter = checkTokenOutAmount
   */
  const validateExecuteSwap = async (
    swapType: SwapType,
    quote: CurrencyAmount<Currency>,
    tokenIn: Currency,
    tokenOut: Currency,
    methodParameters: MethodParameters | undefined,
    tradeType: TradeType,
    checkTokenInAmount?: number,
    checkTokenOutAmount?: number,
    estimatedGasUsed?: BigNumber,
    permit?: boolean
  ) => {
    expect(methodParameters).not.toBeUndefined();
    const { tokenInBefore, tokenInAfter, tokenOutBefore, tokenOutAfter } =
      await executeSwap(
        swapType,
        methodParameters!,
        tokenIn,
        tokenOut!,
        estimatedGasUsed,
        permit
      );

    if (tradeType == TradeType.EXACT_INPUT) {
      if (checkTokenInAmount) {
        expect(
          tokenInBefore
            .subtract(tokenInAfter)
            .equalTo(
              CurrencyAmount.fromRawAmount(
                tokenIn,
                expandDecimals(tokenIn, checkTokenInAmount)
              )
            )
        ).toBe(true);
      }
      checkQuoteToken(
        tokenOutBefore,
        tokenOutAfter,
        /// @dev we need to recreate the CurrencyAmount object here because tokenOut can be different from quote.currency (in the case of ETH vs. WETH)
        CurrencyAmount.fromRawAmount(tokenOut, quote.quotient)
      );
    } else {
      if (checkTokenOutAmount) {
        expect(
          tokenOutAfter
            .subtract(tokenOutBefore)
            .equalTo(
              CurrencyAmount.fromRawAmount(
                tokenOut,
                expandDecimals(tokenOut, checkTokenOutAmount)
              )
            )
        ).toBe(true);
      }
      checkQuoteToken(
        tokenInBefore,
        tokenInAfter,
        CurrencyAmount.fromRawAmount(tokenIn, quote.quotient)
      );
    }
  };

  beforeAll(async () => {
    await hardhat.fork(FORK_BLOCK);

    alice = hardhat.providers[0]!.getSigner();
    const aliceAddress = await alice.getAddress();
    expect(aliceAddress).toBe(alice._address);

    await hardhat.fund(
      alice._address,
      [parseAmount('8000000', USDC_MAINNET)],
      ['0x8eb8a3b98659cce290402893d0123abb75e3ab28']
    );

    await hardhat.fund(
      alice._address,
      [parseAmount('5000000', USDT_MAINNET)],
      ['0x47ac0Fb4F2D84898e4D9E7b4DaB3C24507a6D503']
    );

    await hardhat.fund(
      alice._address,
      [parseAmount('1000', UNI_MAINNET)],
      ['0x47173b170c64d16393a52e6c480b3ad8c302ba1e']
    );

    await hardhat.fund(
      alice._address,
      [parseAmount('5000000', DAI_MAINNET)],
      ['0x8eb8a3b98659cce290402893d0123abb75e3ab28']
    );

    await hardhat.fund(
      alice._address,
      [parseAmount('4000', WETH9[1])],
      [
        '0x06920c9fc643de77b99cb7670a944ad31eaaa260', // WETH whale
      ]
    );

    // alice should always have 10000 ETH
    const aliceEthBalance = await hardhat.provider.getBalance(alice._address);
    /// Since alice is deploying the QuoterV3 contract, expect to have slightly less than 10_000 ETH but not too little
    expect(aliceEthBalance.toBigInt()).toBeGreaterThanOrEqual(
      parseEther('9995').toBigInt()
    );
    const aliceUSDCBalance = await hardhat.getBalance(
      alice._address,
      USDC_MAINNET
    );
    expect(aliceUSDCBalance).toEqual(parseAmount('8000000', USDC_MAINNET));
    const aliceUSDTBalance = await hardhat.getBalance(
      alice._address,
      USDT_MAINNET
    );
    expect(aliceUSDTBalance).toEqual(parseAmount('5000000', USDT_MAINNET));
    const aliceWETH9Balance = await hardhat.getBalance(
      alice._address,
      WETH9[1]
    );
    expect(aliceWETH9Balance).toEqual(parseAmount('4000', WETH9[1]));
    const aliceDAIBalance = await hardhat.getBalance(
      alice._address,
      DAI_MAINNET
    );
    expect(aliceDAIBalance).toEqual(parseAmount('5000000', DAI_MAINNET));
    const aliceUNIBalance = await hardhat.getBalance(
      alice._address,
      UNI_MAINNET
    );
    expect(aliceUNIBalance).toEqual(parseAmount('1000', UNI_MAINNET));

    const v3PoolProvider = new CachingV3PoolProvider(
      ChainId.MAINNET,
      new V3PoolProvider(ChainId.MAINNET, multicall2Provider),
      new NodeJSCache(new NodeCache({ stdTTL: 360, useClones: false }))
    );
    const v2PoolProvider = new V2PoolProvider(
      ChainId.MAINNET,
      multicall2Provider
    );

    const ethEstimateGasSimulator = new EthEstimateGasSimulator(
      ChainId.MAINNET,
      hardhat.providers[0]!,
      v2PoolProvider,
      v3PoolProvider
    );

    const tenderlySimulator = new TenderlySimulator(
      ChainId.MAINNET,
      process.env.TENDERLY_BASE_URL!,
      process.env.TENDERLY_USER!,
      process.env.TENDERLY_PROJECT!,
      process.env.TENDERLY_ACCESS_KEY!,
      v2PoolProvider,
      v3PoolProvider,
      hardhat.providers[0]!
    );

    const simulator = new FallbackTenderlySimulator(
      ChainId.MAINNET,
      hardhat.providers[0]!,
      tenderlySimulator,
      ethEstimateGasSimulator
    );

    alphaRouter = new AlphaRouter({
      chainId: ChainId.MAINNET,
      provider: hardhat.providers[0]!,
      multicall2Provider,
      v2PoolProvider,
      v3PoolProvider,
      simulator,
    });

    // this will be used to test gas limit simulation for web flow
    // in the web flow, we won't simulate on tenderly, only through eth estimate gas
    customAlphaRouter = new AlphaRouter({
      chainId: ChainId.MAINNET,
      provider: hardhat.providers[0]!,
      multicall2Provider,
      v2PoolProvider,
      v3PoolProvider,
      simulator: ethEstimateGasSimulator,
    });
  });

  /**
   *  tests are 1:1 with routing api integ tests
   */
  for (const tradeType of [TradeType.EXACT_INPUT, TradeType.EXACT_OUTPUT]) {
    describe(`${ID_TO_NETWORK_NAME(1)} alpha - ${tradeType}`, () => {
      describe(`+ Execute on Hardhat Fork`, () => {
        it('erc20 -> erc20', async () => {
          // declaring these to reduce confusion
          const tokenIn = USDC_MAINNET;
          const tokenOut = USDT_MAINNET;
          const amount =
            tradeType == TradeType.EXACT_INPUT
              ? parseAmount('100', tokenIn)
              : parseAmount('100', tokenOut);

          const swap = await alphaRouter.route(
            amount,
            getQuoteToken(tokenIn, tokenOut, tradeType),
            tradeType,
            {
              type: SwapType.UNIVERSAL_ROUTER,
              recipient: alice._address,
              slippageTolerance: SLIPPAGE,
              deadlineOrPreviousBlockhash: parseDeadline(360),
            },
            {
              ...ROUTING_CONFIG,
            }
          );

          expect(swap).toBeDefined();
          expect(swap).not.toBeNull();

          const { quote, quoteGasAdjusted, methodParameters } = swap!;

          await validateSwapRoute(quote, quoteGasAdjusted, tradeType, 100, 10);

          await validateExecuteSwap(
            SwapType.UNIVERSAL_ROUTER,
            quote,
            tokenIn,
            tokenOut,
            methodParameters,
            tradeType,
            100,
            100
          );
        });

        it('erc20 -> erc20 works when symbol is returning bytes32', async () => {
          // This token has a bytes32 symbol type
          const tokenIn = new Token(
            ChainId.MAINNET,
            '0x0d88ed6e74bbfd96b831231638b66c05571e824f',
            18,
            'AVT',
            'AVT'
          );

          const tokenOut = USDT_MAINNET;
          const amount =
            tradeType == TradeType.EXACT_INPUT
              ? parseAmount('100', tokenIn)
              : parseAmount('100', tokenOut);

          const swap = await alphaRouter.route(
            amount,
            getQuoteToken(tokenIn, tokenOut, tradeType),
            tradeType,
            {

              type: SwapType.UNIVERSAL_ROUTER,
              recipient: alice._address,
              slippageTolerance: SLIPPAGE,
              deadlineOrPreviousBlockhash: parseDeadline(360),
            },
            {
              ...ROUTING_CONFIG,
            }
          );

          expect(swap).toBeDefined();
          expect(swap).not.toBeNull();
        });

        it('erc20 -> erc20 swapRouter02', async () => {
          // declaring these to reduce confusion
          const tokenIn = USDC_MAINNET;
          const tokenOut = USDT_MAINNET;
          const amount =
            tradeType == TradeType.EXACT_INPUT
              ? parseAmount('100', tokenIn)
              : parseAmount('100', tokenOut);

          const swap = await alphaRouter.route(
            amount,
            getQuoteToken(tokenIn, tokenOut, tradeType),
            tradeType,
            {
              type: SwapType.SWAP_ROUTER_02,
              recipient: alice._address,
              slippageTolerance: SLIPPAGE,
              deadline: parseDeadline(360),
            },
            {
              ...ROUTING_CONFIG,
            }
          );

          expect(swap).toBeDefined();
          expect(swap).not.toBeNull();

          const { quote, quoteGasAdjusted, methodParameters } = swap!;

          await validateSwapRoute(quote, quoteGasAdjusted, tradeType, 100, 10);

          await validateExecuteSwap(
            SwapType.SWAP_ROUTER_02,
            quote,
            tokenIn,
            tokenOut,
            methodParameters,
            tradeType,
            100,
            100
          );
        });

        it('erc20 -> erc20 with permit', async () => {
          // declaring these to reduce confusion
          const tokenIn = USDC_MAINNET;
          const tokenOut = USDT_MAINNET;
          const amount =
            tradeType == TradeType.EXACT_INPUT
              ? parseAmount('100', tokenIn)
              : parseAmount('100', tokenOut);

          const nonce = nextPermitNonce();

          const permit: PermitSingle = {
            details: {
              token: tokenIn.address,
              amount: amount.quotient.toString(),
              expiration: Math.floor(
                new Date().getTime() / 1000 + 100000
              ).toString(),
              nonce,
            },
            spender: UNIVERSAL_ROUTER_ADDRESS,
            sigDeadline: Math.floor(
              new Date().getTime() / 1000 + 100000
            ).toString(),
          };

          const { domain, types, values } = AllowanceTransfer.getPermitData(
            permit,
            PERMIT2_ADDRESS,
            1
          );

          const signature = await alice._signTypedData(domain, types, values);

          const permit2permit: Permit2Permit = {
            ...permit,
            signature,
          };

          const swap = await alphaRouter.route(
            amount,
            getQuoteToken(tokenIn, tokenOut, tradeType),
            tradeType,
            {
              type: SwapType.UNIVERSAL_ROUTER,
              recipient: alice._address,
              slippageTolerance: SLIPPAGE,
              deadlineOrPreviousBlockhash: parseDeadline(360),
              inputTokenPermit: permit2permit,
            },
            {
              ...ROUTING_CONFIG,
            }
          );

          expect(swap).toBeDefined();
          expect(swap).not.toBeNull();

          const { quote, quoteGasAdjusted, methodParameters } = swap!;

          await validateSwapRoute(quote, quoteGasAdjusted, tradeType, 100, 10);

          await validateExecuteSwap(
            SwapType.UNIVERSAL_ROUTER,
            quote,
            tokenIn,
            tokenOut,
            methodParameters,
            tradeType,
            100,
            100,
            undefined,
            true
          );
        });

        it('erc20 -> erc20 split trade with permit', async () => {
          // declaring these to reduce confusion
          const tokenIn = USDC_MAINNET;
          const tokenOut = USDT_MAINNET;
          const amount =
            tradeType == TradeType.EXACT_INPUT
              ? parseAmount('10000', tokenIn)
              : parseAmount('10000', tokenOut);

          const nonce = nextPermitNonce();

          const permit: PermitSingle = {
            details: {
              token: tokenIn.address,
              amount: amount.quotient.toString(),
              expiration: Math.floor(
                new Date().getTime() / 1000 + 1000
              ).toString(),
              nonce,
            },
            spender: UNIVERSAL_ROUTER_ADDRESS,
            sigDeadline: Math.floor(
              new Date().getTime() / 1000 + 1000
            ).toString(),
          };

          const { domain, types, values } = AllowanceTransfer.getPermitData(
            permit,
            PERMIT2_ADDRESS,
            1
          );

          const signature = await alice._signTypedData(domain, types, values);

          const permit2permit: Permit2Permit = {
            ...permit,
            signature,
          };

          const swap = await alphaRouter.route(
            amount,
            getQuoteToken(tokenIn, tokenOut, tradeType),
            tradeType,
            {
              type: SwapType.UNIVERSAL_ROUTER,
              recipient: alice._address,
              slippageTolerance: SLIPPAGE,
              deadlineOrPreviousBlockhash: parseDeadline(360),
              inputTokenPermit: permit2permit,
            },
            {
              ...ROUTING_CONFIG,
              minSplits: 3,
            }
          );

          expect(swap).toBeDefined();
          expect(swap).not.toBeNull();

          const { quote, quoteGasAdjusted, methodParameters } = swap!;

          await validateSwapRoute(
            quote,
            quoteGasAdjusted,
            tradeType,
            10000,
            100
          );

          await validateExecuteSwap(
            SwapType.UNIVERSAL_ROUTER,
            quote,
            tokenIn,
            tokenOut,
            methodParameters,
            tradeType,
            10000,
            10000,
            undefined,
            true
          );
        });

        it(`erc20 -> eth`, async () => {
          const tokenIn = USDC_MAINNET;
          const tokenOut = Ether.onChain(1) as Currency;
          const amount =
            tradeType == TradeType.EXACT_INPUT
              ? parseAmount('1000000', tokenIn)
              : parseAmount('10', tokenOut);

          const swap = await alphaRouter.route(
            amount,
            getQuoteToken(tokenIn, tokenOut, tradeType),
            tradeType,
            {
              type: SwapType.UNIVERSAL_ROUTER,
              recipient: alice._address,
              slippageTolerance: SLIPPAGE,
              deadlineOrPreviousBlockhash: parseDeadline(360),
            },
            {
              ...ROUTING_CONFIG,
            }
          );
          expect(swap).toBeDefined();
          expect(swap).not.toBeNull();

          const { quote, quoteGasAdjusted, methodParameters } = swap!;

          await validateSwapRoute(quote, quoteGasAdjusted, tradeType);

          await validateExecuteSwap(
            SwapType.UNIVERSAL_ROUTER,
            quote,
            tokenIn,
            tokenOut,
            methodParameters,
            tradeType,
            1000000
          );
        });

        it(`erc20 -> eth large trade`, async () => {
          const tokenIn = USDC_MAINNET;
          const tokenOut = Ether.onChain(1) as Currency;
          const amount =
            tradeType == TradeType.EXACT_INPUT
              ? parseAmount('10000', tokenIn)
              : parseAmount('10', tokenOut);

          const swap = await alphaRouter.route(
            amount,
            getQuoteToken(tokenIn, tokenOut, tradeType),
            tradeType,
            {
              type: SwapType.UNIVERSAL_ROUTER,
              recipient: alice._address,
              slippageTolerance: SLIPPAGE,
              deadlineOrPreviousBlockhash: parseDeadline(360),
            },
            {
              ...ROUTING_CONFIG,
              minSplits: 2,
            }
          );
          expect(swap).toBeDefined();
          expect(swap).not.toBeNull();

          const { quote, methodParameters } = swap!;

          const { route } = swap!;

          expect(route).not.toBeUndefined;

          const amountInEdgesTotal = _(route)
            // Defineness check first
            .filter((routeWithValidQuote) =>
              tradeType == TradeType.EXACT_INPUT
                ? !!routeWithValidQuote.amount.quotient
                : !!routeWithValidQuote.quote.quotient
            )
            .map((routeWithValidQuote) =>
              tradeType == TradeType.EXACT_INPUT
                ? BigNumber.from(routeWithValidQuote.amount.quotient.toString())
                : BigNumber.from(routeWithValidQuote.quote.quotient.toString())
            )
            .reduce((cur, total) => total.add(cur), BigNumber.from(0));
          /**
           * @dev for exactIn, make sure the sum of the amountIn to every split = total amountIn for the route
           * @dev for exactOut, make sure the sum of the quote of every split = total quote for the route
           */
          const amountIn =
            tradeType == TradeType.EXACT_INPUT
              ? BigNumber.from(amount.quotient.toString())
              : BigNumber.from(quote.quotient.toString());
          expect(amountIn).toEqual(amountInEdgesTotal);

          const amountOutEdgesTotal = _(route)
            .filter((routeWithValidQuote) =>
              tradeType == TradeType.EXACT_INPUT
                ? !!routeWithValidQuote.quote.quotient
                : !!routeWithValidQuote.amount.quotient
            )
            .map((routeWithValidQuote) =>
              tradeType == TradeType.EXACT_INPUT
                ? BigNumber.from(routeWithValidQuote.quote.quotient.toString())
                : BigNumber.from(routeWithValidQuote.amount.quotient.toString())
            )
            .reduce((cur, total) => total.add(cur), BigNumber.from(0));
          /**
           * @dev for exactIn, make sure the sum of the quote to every split = total quote for the route
           * @dev for exactOut, make sure the sum of the amountIn of every split = total amountIn for the route
           */
          const amountOut =
            tradeType == TradeType.EXACT_INPUT
              ? BigNumber.from(quote.quotient.toString())
              : BigNumber.from(amount.quotient.toString());
          expect(amountOut).toEqual(amountOutEdgesTotal);

          await validateExecuteSwap(
            SwapType.UNIVERSAL_ROUTER,
            quote,
            tokenIn,
            tokenOut,
            methodParameters,
            tradeType,
            10000
          );
        });

        it(`erc20 -> eth split trade with permit`, async () => {
          const tokenIn = USDC_MAINNET;
          const tokenOut = Ether.onChain(1) as Currency;
          const amount =
            tradeType == TradeType.EXACT_INPUT
              ? parseAmount('1000000', tokenIn)
              : parseAmount('100', tokenOut);

          const nonce = nextPermitNonce();

          const permit: PermitSingle = {
            details: {
              token: tokenIn.address,
              amount: amount.quotient.toString(),
              expiration: Math.floor(
                new Date().getTime() / 1000 + 1000
              ).toString(),
              nonce,
            },
            spender: UNIVERSAL_ROUTER_ADDRESS,
            sigDeadline: Math.floor(
              new Date().getTime() / 1000 + 1000
            ).toString(),
          };

          const { domain, types, values } = AllowanceTransfer.getPermitData(
            permit,
            PERMIT2_ADDRESS,
            1
          );

          const signature = await alice._signTypedData(domain, types, values);

          const permit2permit: Permit2Permit = {
            ...permit,
            signature,
          };

          const swap = await alphaRouter.route(
            amount,
            getQuoteToken(tokenIn, tokenOut, tradeType),
            tradeType,
            {
              type: SwapType.UNIVERSAL_ROUTER,
              recipient: alice._address,
              slippageTolerance: SLIPPAGE.multiply(10),
              deadlineOrPreviousBlockhash: parseDeadline(360),
              inputTokenPermit: permit2permit,
            },
            {
              ...ROUTING_CONFIG,
              minSplits: 2,
            }
          );
          expect(swap).toBeDefined();
          expect(swap).not.toBeNull();

          const { quote, methodParameters } = swap!;

          const { route } = swap!;

          expect(route).not.toBeUndefined;

          await validateExecuteSwap(
            SwapType.UNIVERSAL_ROUTER,
            quote,
            tokenIn,
            tokenOut,
            methodParameters,
            tradeType,
            1000000,
            undefined,
            undefined,
            true
          );
        });

        it(`eth -> erc20`, async () => {
          /// Fails for v3 for some reason, ProviderGasError
          const tokenIn = Ether.onChain(1) as Currency;
          const tokenOut = UNI_MAINNET;
          const amount =
            tradeType == TradeType.EXACT_INPUT
              ? parseAmount('10', tokenIn)
              : parseAmount('10000', tokenOut);

          const swap = await alphaRouter.route(
            amount,
            getQuoteToken(tokenIn, tokenOut, tradeType),
            tradeType,
            {
              type: SwapType.UNIVERSAL_ROUTER,
              recipient: alice._address,
              slippageTolerance: SLIPPAGE,
              deadlineOrPreviousBlockhash: parseDeadline(360),
            },
            {
              ...ROUTING_CONFIG,
              protocols: [Protocol.V2],
            }
          );
          expect(swap).toBeDefined();
          expect(swap).not.toBeNull();

          const { quote, methodParameters } = swap!;

          expect(methodParameters).not.toBeUndefined();

          const { tokenInBefore, tokenInAfter, tokenOutBefore, tokenOutAfter } =
            await executeSwap(
              SwapType.UNIVERSAL_ROUTER,
              methodParameters!,
              tokenIn,
              tokenOut
            );

          if (tradeType == TradeType.EXACT_INPUT) {
            // We've swapped 10 ETH + gas costs
            expect(
              tokenInBefore
                .subtract(tokenInAfter)
                .greaterThan(parseAmount('10', tokenIn))
            ).toBe(true);
            checkQuoteToken(
              tokenOutBefore,
              tokenOutAfter,
              CurrencyAmount.fromRawAmount(tokenOut, quote.quotient)
            );
          } else {
            /**
             * @dev it is possible for an exactOut to generate more tokens on V2 due to precision errors
             */
            expect(
              !tokenOutAfter
                .subtract(tokenOutBefore)
                // == .greaterThanOrEqualTo
                .lessThan(
                  CurrencyAmount.fromRawAmount(
                    tokenOut,
                    expandDecimals(tokenOut, 10000)
                  )
                )
            ).toBe(true);
            // Can't easily check slippage for ETH due to gas costs effecting ETH balance.
          }
        });

        it(`eth -> erc20 swaprouter02`, async () => {
          /// Fails for v3 for some reason, ProviderGasError
          const tokenIn = Ether.onChain(1) as Currency;
          const tokenOut = UNI_MAINNET;
          const amount =
            tradeType == TradeType.EXACT_INPUT
              ? parseAmount('10', tokenIn)
              : parseAmount('10000', tokenOut);

          const swap = await alphaRouter.route(
            amount,
            getQuoteToken(tokenIn, tokenOut, tradeType),
            tradeType,
            {
              type: SwapType.SWAP_ROUTER_02,
              recipient: alice._address,
              slippageTolerance: SLIPPAGE,
              deadline: parseDeadline(360),
            },
            {
              ...ROUTING_CONFIG,
              protocols: [Protocol.V2],
            }
          );
          expect(swap).toBeDefined();
          expect(swap).not.toBeNull();

          const { quote, methodParameters } = swap!;

          expect(methodParameters).not.toBeUndefined();

          const { tokenInBefore, tokenInAfter, tokenOutBefore, tokenOutAfter } =
            await executeSwap(
              SwapType.SWAP_ROUTER_02,
              methodParameters!,
              tokenIn,
              tokenOut
            );

          if (tradeType == TradeType.EXACT_INPUT) {
            // We've swapped 10 ETH + gas costs
            expect(
              tokenInBefore
                .subtract(tokenInAfter)
                .greaterThan(parseAmount('10', tokenIn))
            ).toBe(true);
            checkQuoteToken(
              tokenOutBefore,
              tokenOutAfter,
              CurrencyAmount.fromRawAmount(tokenOut, quote.quotient)
            );
          } else {
            /**
             * @dev it is possible for an exactOut to generate more tokens on V2 due to precision errors
             */
            expect(
              !tokenOutAfter
                .subtract(tokenOutBefore)
                // == .greaterThanOrEqualTo
                .lessThan(
                  CurrencyAmount.fromRawAmount(
                    tokenOut,
                    expandDecimals(tokenOut, 10000)
                  )
                )
            ).toBe(true);
            // Can't easily check slippage for ETH due to gas costs effecting ETH balance.
          }
        });

        it(`weth -> erc20`, async () => {
          const tokenIn = WETH9[1];
          const tokenOut = DAI_MAINNET;
          const amount =
            tradeType == TradeType.EXACT_INPUT
              ? parseAmount('100', tokenIn)
              : parseAmount('100', tokenOut);

          const swap = await alphaRouter.route(
            amount,
            getQuoteToken(tokenIn, tokenOut, tradeType),
            tradeType,
            {
              type: SwapType.UNIVERSAL_ROUTER,
              recipient: alice._address,
              slippageTolerance: SLIPPAGE,
              deadlineOrPreviousBlockhash: parseDeadline(360),
            },
            {
              ...ROUTING_CONFIG,
            }
          );
          expect(swap).toBeDefined();
          expect(swap).not.toBeNull();

          const { quote, methodParameters } = swap!;

          await validateExecuteSwap(
            SwapType.UNIVERSAL_ROUTER,
            quote,
            tokenIn,
            tokenOut,
            methodParameters,
            tradeType,
            100,
            100
          );
        });

        it(`erc20 -> weth`, async () => {
          const tokenIn = USDC_MAINNET;
          const tokenOut = WETH9[1];
          const amount =
            tradeType == TradeType.EXACT_INPUT
              ? parseAmount('100', tokenIn)
              : parseAmount('100', tokenOut);

          const swap = await alphaRouter.route(
            amount,
            getQuoteToken(tokenIn, tokenOut, tradeType),
            tradeType,
            {
              type: SwapType.UNIVERSAL_ROUTER,
              recipient: alice._address,
              slippageTolerance: SLIPPAGE,
              deadlineOrPreviousBlockhash: parseDeadline(360),
            },
            {
              ...ROUTING_CONFIG,
            }
          );
          expect(swap).toBeDefined();
          expect(swap).not.toBeNull();

          const { quote, methodParameters } = swap!;

          await validateExecuteSwap(
            SwapType.UNIVERSAL_ROUTER,
            quote,
            tokenIn,
            tokenOut,
            methodParameters,
            tradeType,
            100,
            100
          );
        });

        it('erc20 -> erc20 v3 only', async () => {
          const tokenIn = USDC_MAINNET;
          const tokenOut = USDT_MAINNET;
          const amount =
            tradeType == TradeType.EXACT_INPUT
              ? parseAmount('100', tokenIn)
              : parseAmount('100', tokenOut);

          const swap = await alphaRouter.route(
            amount,
            getQuoteToken(tokenIn, tokenOut, tradeType),
            tradeType,
            {
              type: SwapType.UNIVERSAL_ROUTER,
              recipient: alice._address,
              slippageTolerance: SLIPPAGE,
              deadlineOrPreviousBlockhash: parseDeadline(360),
            },
            {
              ...ROUTING_CONFIG,
              protocols: [Protocol.V3],
            }
          );
          expect(swap).toBeDefined();
          expect(swap).not.toBeNull();

          const { quote, quoteGasAdjusted, methodParameters } = swap!;

          const { route } = swap!;

          for (const r of route) {
            expect(r.protocol).toEqual('V3');
          }

          await validateSwapRoute(quote, quoteGasAdjusted, tradeType, 100, 10);

          await validateExecuteSwap(
            SwapType.UNIVERSAL_ROUTER,
            quote,
            tokenIn,
            tokenOut,
            methodParameters,
            tradeType,
            100,
            100
          );
        });

        it('erc20 -> erc20 v2 only', async () => {
          const tokenIn = USDC_MAINNET;
          const tokenOut = USDT_MAINNET;
          const amount =
            tradeType == TradeType.EXACT_INPUT
              ? parseAmount('100', tokenIn)
              : parseAmount('100', tokenOut);

          const swap = await alphaRouter.route(
            amount,
            getQuoteToken(tokenIn, tokenOut, tradeType),
            tradeType,
            {
              type: SwapType.UNIVERSAL_ROUTER,
              recipient: alice._address,
              slippageTolerance: SLIPPAGE,
              deadlineOrPreviousBlockhash: parseDeadline(360),
            },
            {
              ...ROUTING_CONFIG,
              protocols: [Protocol.V2],
            }
          );
          expect(swap).toBeDefined();
          expect(swap).not.toBeNull();

          const { quote, quoteGasAdjusted, methodParameters } = swap!;

          const { route } = swap!;

          for (const r of route) {
            expect(r.protocol).toEqual('V2');
          }

          await validateSwapRoute(quote, quoteGasAdjusted, tradeType, 100, 10);

          await validateExecuteSwap(
            SwapType.UNIVERSAL_ROUTER,
            quote,
            tokenIn,
            tokenOut,
            methodParameters,
            tradeType,
            100,
            100
          );
        });

        it('erc20 -> erc20 forceCrossProtocol', async () => {
          const tokenIn = USDC_MAINNET;
          const tokenOut = USDT_MAINNET;
          const amount =
            tradeType == TradeType.EXACT_INPUT
              ? parseAmount('100', tokenIn)
              : parseAmount('100', tokenOut);

          const swap = await alphaRouter.route(
            amount,
            getQuoteToken(tokenIn, tokenOut, tradeType),
            tradeType,
            {
              type: SwapType.UNIVERSAL_ROUTER,
              recipient: alice._address,
              slippageTolerance: SLIPPAGE,
              deadlineOrPreviousBlockhash: parseDeadline(360),
            },
            {
              ...ROUTING_CONFIG,
              forceCrossProtocol: true,
            }
          );
          expect(swap).toBeDefined();
          expect(swap).not.toBeNull();

          const { quote, quoteGasAdjusted, methodParameters } = swap!;

          const { route } = swap!;

          let hasV3Pool = false;
          let hasV2Pool = false;
          for (const r of route) {
            if (r.protocol == 'V3') {
              hasV3Pool = true;
            }
            if (r.protocol == 'V2') {
              hasV2Pool = true;
            }
          }

          expect(hasV3Pool && hasV2Pool).toBe(true);

          await validateSwapRoute(quote, quoteGasAdjusted, tradeType, 100, 10);

          await validateExecuteSwap(
            SwapType.UNIVERSAL_ROUTER,
            quote,
            tokenIn,
            tokenOut,
            methodParameters,
            tradeType,
            100,
            100
          );
        });
      });

      if (isTenderlyEnvironmentSet()) {
        describe(`+ Simulate on Tenderly + Execute on Hardhat fork`, () => {
          it('erc20 -> erc20', async () => {
            // declaring these to reduce confusion
            const tokenIn = USDC_MAINNET;
            const tokenOut = USDT_MAINNET;
            const amount =
              tradeType == TradeType.EXACT_INPUT
                ? parseAmount('100', tokenIn)
                : parseAmount('100', tokenOut);

            const swap = await alphaRouter.route(
              amount,
              getQuoteToken(tokenIn, tokenOut, tradeType),
              tradeType,
              {
                type: SwapType.UNIVERSAL_ROUTER,
                recipient: alice._address,
                slippageTolerance: SLIPPAGE,
                deadlineOrPreviousBlockhash: parseDeadline(360),
                simulate: { fromAddress: WHALES(tokenIn) },
              },
              {
                ...ROUTING_CONFIG,
              }
            );

            expect(swap).toBeDefined();
            expect(swap).not.toBeNull();

            // Expect tenderly simulation to be successful
            expect(swap!.simulationStatus).toEqual(SimulationStatus.Succeeded);
            expect(swap!.methodParameters).toBeDefined();
            expect(swap!.methodParameters!.to).toBeDefined();

            const { quote, quoteGasAdjusted, methodParameters } = swap!;

            await validateSwapRoute(
              quote,
              quoteGasAdjusted,
              tradeType,
              100,
              10
            );

            await validateExecuteSwap(
              SwapType.UNIVERSAL_ROUTER,
              quote,
              tokenIn,
              tokenOut,
              methodParameters,
              tradeType,
              100,
              100
            );
          });

          it('erc20 -> erc20 swaprouter02', async () => {
            // declaring these to reduce confusion
            const tokenIn = USDC_MAINNET;
            const tokenOut = USDT_MAINNET;
            const amount =
              tradeType == TradeType.EXACT_INPUT
                ? parseAmount('100', tokenIn)
                : parseAmount('100', tokenOut);

            const swap = await alphaRouter.route(
              amount,
              getQuoteToken(tokenIn, tokenOut, tradeType),
              tradeType,
              {
                type: SwapType.SWAP_ROUTER_02,
                recipient: alice._address,
                slippageTolerance: SLIPPAGE,
                deadline: parseDeadline(360),
                simulate: { fromAddress: WHALES(tokenIn) },
              },
              {
                ...ROUTING_CONFIG,
              }
            );

            expect(swap).toBeDefined();
            expect(swap).not.toBeNull();

            const {
              quote,
              quoteGasAdjusted,
              methodParameters,
              simulationStatus,
            } = swap!;

            await validateSwapRoute(
              quote,
              quoteGasAdjusted,
              tradeType,
              100,
              10
            );

            expect(simulationStatus).toBeDefined();
            expect(simulationStatus).toEqual(SimulationStatus.Succeeded);

            await validateExecuteSwap(
              SwapType.SWAP_ROUTER_02,
              quote,
              tokenIn,
              tokenOut,
              methodParameters,
              tradeType,
              100,
              100
            );
          });

          if (isTesterPKEnvironmentSet()) {
            it('erc20 -> erc20 with permit with tester pk', async () => {
              // This test requires a private key with at least 10 USDC
              // at FORK_BLOCK time.

              // declaring these to reduce confusion
              const tokenIn = USDC_MAINNET;
              const tokenOut = USDT_MAINNET;
              const amount =
                tradeType == TradeType.EXACT_INPUT
                  ? parseAmount('10', tokenIn)
                  : parseAmount('10', tokenOut);

              const nonce = '0';

              const permit: PermitSingle = {
                details: {
                  token: tokenIn.address,
                  amount: amount.quotient.toString(),
                  expiration: Math.floor(
                    new Date().getTime() / 1000 + 100000
                  ).toString(),
                  nonce,
                },
                spender: UNIVERSAL_ROUTER_ADDRESS,
                sigDeadline: Math.floor(
                  new Date().getTime() / 1000 + 100000
                ).toString(),
              };

              const { domain, types, values } = AllowanceTransfer.getPermitData(
                permit,
                PERMIT2_ADDRESS,
                1
              );

              const wallet = new Wallet(process.env.TESTER_PK!);

              const signature = await wallet._signTypedData(
                domain,
                types,
                values
              );

              const permit2permit: Permit2Permit = {
                ...permit,
                signature,
              };

              const swap = await alphaRouter.route(
                amount,
                getQuoteToken(tokenIn, tokenOut, tradeType),
                tradeType,
                {
                  type: SwapType.UNIVERSAL_ROUTER,
                  recipient: wallet.address,
                  slippageTolerance: SLIPPAGE,
                  deadlineOrPreviousBlockhash: parseDeadline(360),
                  simulate: { fromAddress: wallet.address },
                  inputTokenPermit: permit2permit,
                },
                {
                  ...ROUTING_CONFIG,
                }
              );

              expect(swap).toBeDefined();
              expect(swap).not.toBeNull();

              expect(swap!.simulationStatus).toEqual(
                SimulationStatus.Succeeded
              );
            });
          }

          it(`erc20 -> eth split trade`, async () => {
            const tokenIn = USDC_MAINNET;
            const tokenOut = Ether.onChain(1) as Currency;
            const amount =
              tradeType == TradeType.EXACT_INPUT
                ? parseAmount('10000', tokenIn)
                : parseAmount('1', tokenOut);

            const swap = await alphaRouter.route(
              amount,
              getQuoteToken(tokenIn, tokenOut, tradeType),
              tradeType,
              {
                type: SwapType.UNIVERSAL_ROUTER,
                recipient: alice._address,
                slippageTolerance: SLIPPAGE,
                deadlineOrPreviousBlockhash: parseDeadline(360),
                simulate: { fromAddress: WHALES(tokenIn) },
              },
              {
                ...ROUTING_CONFIG,
                minSplits: 2,
              }
            );
            expect(swap).toBeDefined();
            expect(swap).not.toBeNull();

            const {
              quote,
              quoteGasAdjusted,
              methodParameters,
              estimatedGasUsed,
              simulationStatus,
              estimatedGasUsedQuoteToken,
            } = swap!;

            expect(
              quoteGasAdjusted
                .subtract(quote)
                .equalTo(estimatedGasUsedQuoteToken)
            );

            expect(simulationStatus).toBeDefined();
            expect(simulationStatus).toEqual(SimulationStatus.Succeeded);

            await validateExecuteSwap(
              SwapType.UNIVERSAL_ROUTER,
              quote,
              tokenIn,
              tokenOut,
              methodParameters,
              tradeType,
              10000,
              undefined,
              estimatedGasUsed
            );
          });

          it(`eth -> erc20`, async () => {
            /// Fails for v3 for some reason, ProviderGasError
            const tokenIn = Ether.onChain(1) as Currency;
            const tokenOut = UNI_MAINNET;
            const amount =
              tradeType == TradeType.EXACT_INPUT
                ? parseAmount('10', tokenIn)
                : parseAmount('10000', tokenOut);

            const swap = await alphaRouter.route(
              amount,
              getQuoteToken(tokenIn, tokenOut, tradeType),
              tradeType,
              {
                type: SwapType.UNIVERSAL_ROUTER,
                recipient: alice._address,
                slippageTolerance: SLIPPAGE,
                deadlineOrPreviousBlockhash: parseDeadline(360),
                simulate: { fromAddress: WHALES(tokenIn) },
              },
              {
                ...ROUTING_CONFIG,
                protocols: [Protocol.V2],
              }
            );
            expect(swap).toBeDefined();
            expect(swap).not.toBeNull();

            const {
              quote,
              quoteGasAdjusted,
              simulationStatus,
              estimatedGasUsedQuoteToken,
            } = swap!;
            expect(
              quoteGasAdjusted
                .subtract(quote)
                .equalTo(estimatedGasUsedQuoteToken)
            );

            expect(simulationStatus).toBeDefined();
            expect(simulationStatus).toEqual(SimulationStatus.Succeeded);
          });

          it(`eth -> erc20 swaprouter02`, async () => {
            /// Fails for v3 for some reason, ProviderGasError
            const tokenIn = Ether.onChain(1) as Currency;
            const tokenOut = UNI_MAINNET;
            const amount =
              tradeType == TradeType.EXACT_INPUT
                ? parseAmount('10', tokenIn)
                : parseAmount('10000', tokenOut);

            const swap = await alphaRouter.route(
              amount,
              getQuoteToken(tokenIn, tokenOut, tradeType),
              tradeType,
              {
                type: SwapType.SWAP_ROUTER_02,
                recipient: alice._address,
                slippageTolerance: SLIPPAGE,
                deadline: parseDeadline(360),
                simulate: { fromAddress: WHALES(tokenIn) },
              },
              {
                ...ROUTING_CONFIG,
                protocols: [Protocol.V2],
              }
            );
            expect(swap).toBeDefined();
            expect(swap).not.toBeNull();

            const {
              quote,
              quoteGasAdjusted,
              simulationStatus,
              estimatedGasUsedQuoteToken,
            } = swap!;
            expect(
              quoteGasAdjusted
                .subtract(quote)
                .equalTo(estimatedGasUsedQuoteToken)
            );

            expect(simulationStatus).toEqual(SimulationStatus.Succeeded);
          });

          it(`weth -> erc20`, async () => {
            const tokenIn = WETH9[1];
            const tokenOut = DAI_MAINNET;
            const amount =
              tradeType == TradeType.EXACT_INPUT
                ? parseAmount('10', tokenIn)
                : parseAmount('10', tokenOut);

            const swap = await alphaRouter.route(
              amount,
              getQuoteToken(tokenIn, tokenOut, tradeType),
              tradeType,
              {
                type: SwapType.UNIVERSAL_ROUTER,
                recipient: alice._address,
                slippageTolerance: new Percent(50, 100),
                deadlineOrPreviousBlockhash: parseDeadline(360),
                simulate: { fromAddress: WHALES(tokenIn) },
              },
              {
                ...ROUTING_CONFIG,
              }
            );
            expect(swap).toBeDefined();
            expect(swap).not.toBeNull();

            const {
              quote,
              quoteGasAdjusted,
              methodParameters,
              estimatedGasUsed,
              simulationStatus,
              estimatedGasUsedQuoteToken,
            } = swap!;

            expect(
              quoteGasAdjusted
                .subtract(quote)
                .equalTo(estimatedGasUsedQuoteToken)
            );

            expect(simulationStatus).toBeDefined();
            expect(simulationStatus).toEqual(SimulationStatus.Succeeded);

            await validateExecuteSwap(
              SwapType.UNIVERSAL_ROUTER,
              quote,
              tokenIn,
              tokenOut,
              methodParameters,
              tradeType,
              10,
              10,
              estimatedGasUsed
            );
          });

          it(`erc20 -> weth`, async () => {
            const tokenIn = USDC_MAINNET;
            const tokenOut = WETH9[1];
            const amount =
              tradeType == TradeType.EXACT_INPUT
                ? parseAmount('100', tokenIn)
                : parseAmount('100', tokenOut);

            const swap = await alphaRouter.route(
              amount,
              getQuoteToken(tokenIn, tokenOut, tradeType),
              tradeType,
              {
                type: SwapType.UNIVERSAL_ROUTER,
                recipient: alice._address,
                slippageTolerance: SLIPPAGE,
                deadlineOrPreviousBlockhash: parseDeadline(360),
                simulate: { fromAddress: WHALES(tokenIn) },
              },
              {
                ...ROUTING_CONFIG,
              }
            );
            expect(swap).toBeDefined();
            expect(swap).not.toBeNull();

            const {
              quote,
              quoteGasAdjusted,
              methodParameters,
              estimatedGasUsed,
              simulationStatus,
              estimatedGasUsedQuoteToken,
            } = swap!;

            expect(
              quoteGasAdjusted
                .subtract(quote)
                .equalTo(estimatedGasUsedQuoteToken)
            );

            expect(simulationStatus).toBeDefined();
            expect(simulationStatus).toEqual(SimulationStatus.Succeeded);

            await validateExecuteSwap(
              SwapType.UNIVERSAL_ROUTER,
              quote,
              tokenIn,
              tokenOut,
              methodParameters,
              tradeType,
              100,
              100,
              estimatedGasUsed
            );
          });

          it('erc20 -> erc20 v3 only', async () => {
            const tokenIn = USDC_MAINNET;
            const tokenOut = USDT_MAINNET;
            const amount =
              tradeType == TradeType.EXACT_INPUT
                ? parseAmount('100', tokenIn)
                : parseAmount('100', tokenOut);

            const swap = await alphaRouter.route(
              amount,
              getQuoteToken(tokenIn, tokenOut, tradeType),
              tradeType,
              {
                type: SwapType.UNIVERSAL_ROUTER,
                recipient: alice._address,
                slippageTolerance: SLIPPAGE,
                deadlineOrPreviousBlockhash: parseDeadline(360),
                simulate: { fromAddress: WHALES(tokenIn) },
              },
              {
                ...ROUTING_CONFIG,
                protocols: [Protocol.V3],
              }
            );
            expect(swap).toBeDefined();
            expect(swap).not.toBeNull();

            const {
              quote,
              quoteGasAdjusted,
              methodParameters,
              estimatedGasUsed,
              simulationStatus,
              estimatedGasUsedQuoteToken,
            } = swap!;
            expect(
              quoteGasAdjusted
                .subtract(quote)
                .equalTo(estimatedGasUsedQuoteToken)
            );

            expect(simulationStatus).toBeDefined();
            expect(simulationStatus).toEqual(SimulationStatus.Succeeded);

            await validateExecuteSwap(
              SwapType.UNIVERSAL_ROUTER,
              quote,
              tokenIn,
              tokenOut,
              methodParameters,
              tradeType,
              100,
              100,
              estimatedGasUsed
            );
          });

          it('erc20 -> erc20 v2 only', async () => {
            const tokenIn = USDC_MAINNET;
            const tokenOut = USDT_MAINNET;
            const amount =
              tradeType == TradeType.EXACT_INPUT
                ? parseAmount('100', tokenIn)
                : parseAmount('100', tokenOut);

            const swap = await alphaRouter.route(
              amount,
              getQuoteToken(tokenIn, tokenOut, tradeType),
              tradeType,
              {
                type: SwapType.UNIVERSAL_ROUTER,
                recipient: alice._address,
                slippageTolerance: SLIPPAGE,
                deadlineOrPreviousBlockhash: parseDeadline(360),
                simulate: { fromAddress: WHALES(tokenIn) },
              },
              {
                ...ROUTING_CONFIG,
                protocols: [Protocol.V2],
              }
            );
            expect(swap).toBeDefined();
            expect(swap).not.toBeNull();

            const {
              quote,
              quoteGasAdjusted,
              methodParameters,
              estimatedGasUsed,
              simulationStatus,
              estimatedGasUsedQuoteToken,
            } = swap!;

            expect(
              quoteGasAdjusted
                .subtract(quote)
                .equalTo(estimatedGasUsedQuoteToken)
            );

            expect(simulationStatus).toBeDefined();
            expect(simulationStatus).toEqual(SimulationStatus.Succeeded);

            await validateExecuteSwap(
              SwapType.UNIVERSAL_ROUTER,
              quote,
              tokenIn,
              tokenOut,
              methodParameters,
              tradeType,
              100,
              100,
              estimatedGasUsed
            );
          });

          it('erc20 -> erc20 forceCrossProtocol', async () => {
            const tokenIn = USDC_MAINNET;
            const tokenOut = USDT_MAINNET;
            const amount =
              tradeType == TradeType.EXACT_INPUT
                ? parseAmount('100', tokenIn)
                : parseAmount('100', tokenOut);

            const swap = await alphaRouter.route(
              amount,
              getQuoteToken(tokenIn, tokenOut, tradeType),
              tradeType,
              {
                type: SwapType.UNIVERSAL_ROUTER,
                recipient: alice._address,
                slippageTolerance: SLIPPAGE,
                deadlineOrPreviousBlockhash: parseDeadline(360),
                simulate: { fromAddress: WHALES(tokenIn) },
              },
              {
                ...ROUTING_CONFIG,
                forceCrossProtocol: true,
              }
            );
            expect(swap).toBeDefined();
            expect(swap).not.toBeNull();

            const {
              quote,
              quoteGasAdjusted,
              methodParameters,
              estimatedGasUsed,
              simulationStatus,
              estimatedGasUsedQuoteToken,
            } = swap!;

            expect(
              quoteGasAdjusted
                .subtract(quote)
                .equalTo(estimatedGasUsedQuoteToken)
            );

            expect(simulationStatus).toBeDefined();
            expect(simulationStatus).toEqual(SimulationStatus.Succeeded);

            await validateExecuteSwap(
              SwapType.UNIVERSAL_ROUTER,
              quote,
              tokenIn,
              tokenOut,
              methodParameters,
              tradeType,
              100,
              100,
              estimatedGasUsed
            );
          });

          it('erc20 -> erc20 without sufficient token balance', async () => {
            // declaring these to reduce confusion
            const tokenIn = USDC_MAINNET;
            const tokenOut = USDT_MAINNET;
            const amount =
              tradeType == TradeType.EXACT_INPUT
                ? parseAmount('100', tokenIn)
                : parseAmount('100', tokenOut);

            const swap = await alphaRouter.route(
              amount,
              getQuoteToken(tokenIn, tokenOut, tradeType),
              tradeType,
              {
                type: SwapType.UNIVERSAL_ROUTER,
                recipient: alice._address,
                slippageTolerance: SLIPPAGE,
                deadlineOrPreviousBlockhash: parseDeadline(360),
                simulate: {
                  fromAddress: '0xeaf1c41339f7D33A2c47f82F7b9309B5cBC83B5F',
                },
              },
              {
                ...ROUTING_CONFIG,
              }
            );

            expect(swap).toBeDefined();
            expect(swap).not.toBeNull();

            const {
              quote,
              quoteGasAdjusted,
              methodParameters,
              simulationStatus,
            } = swap!;

            expect(simulationStatus).toBeDefined();
            expect(simulationStatus).toEqual(
              SimulationStatus.InsufficientBalance
            );

            await validateSwapRoute(
              quote,
              quoteGasAdjusted,
              tradeType,
              100,
              10
            );

            await validateExecuteSwap(
              SwapType.UNIVERSAL_ROUTER,
              quote,
              tokenIn,
              tokenOut,
              methodParameters,
              tradeType,
              100,
              100
            );
          });

          it('eth -> erc20 without sufficient ETH balance', async () => {
            /// Fails for v3 for some reason, ProviderGasError
            const tokenIn = Ether.onChain(1) as Currency;
            const tokenOut = UNI_MAINNET;
            const amount =
              tradeType == TradeType.EXACT_INPUT
                ? parseAmount('10', tokenIn)
                : parseAmount('10000', tokenOut);

            const swap = await alphaRouter.route(
              amount,
              getQuoteToken(tokenIn, tokenOut, tradeType),
              tradeType,
              {
                type: SwapType.UNIVERSAL_ROUTER,
                recipient: alice._address,
                slippageTolerance: SLIPPAGE,
                deadlineOrPreviousBlockhash: parseDeadline(360),
                simulate: {
                  fromAddress: '0xeaf1c41339f7D33A2c47f82F7b9309B5cBC83B5F',
                },
              },
              {
                ...ROUTING_CONFIG,
                protocols: [Protocol.V2],
              }
            );
            expect(swap).toBeDefined();
            expect(swap).not.toBeNull();

            const {
              quote,
              quoteGasAdjusted,
              simulationStatus,
              estimatedGasUsedQuoteToken,
            } = swap!;
            expect(
              quoteGasAdjusted
                .subtract(quote)
                .equalTo(estimatedGasUsedQuoteToken)
            );

            expect(simulationStatus).toBeDefined();
            expect(simulationStatus).toEqual(
              SimulationStatus.InsufficientBalance
            );
          });

          it('erc20 -> erc20 with ethEstimateGasSimulator without token approval', async () => {
            // declaring these to reduce confusion
            const tokenIn = USDC_MAINNET;
            const tokenOut = USDT_MAINNET;
            const amount =
              tradeType == TradeType.EXACT_INPUT
                ? parseAmount('100', tokenIn)
                : parseAmount('100', tokenOut);

            // route using custom alpha router with ethEstimateGasSimulator
            const swap = await customAlphaRouter.route(
              amount,
              getQuoteToken(tokenIn, tokenOut, tradeType),
              tradeType,
              {
                type: SwapType.SWAP_ROUTER_02,
                recipient: alice._address,
                slippageTolerance: SLIPPAGE,
                deadline: parseDeadline(360),
                simulate: { fromAddress: WHALES(tokenIn) },
              },
              {
                ...ROUTING_CONFIG,
              }
            );

            expect(swap).toBeDefined();
            expect(swap).not.toBeNull();

            const {
              quote,
              quoteGasAdjusted,
              methodParameters,
              simulationStatus,
            } = swap!;

            await validateSwapRoute(
              quote,
              quoteGasAdjusted,
              tradeType,
              100,
              10
            );

            expect(simulationStatus).toBeDefined();
            expect(simulationStatus).toEqual(SimulationStatus.NotApproved);

            await validateExecuteSwap(
              SwapType.SWAP_ROUTER_02,
              quote,
              tokenIn,
              tokenOut,
              methodParameters,
              tradeType,
              100,
              100
            );
          });

          it(`eth -> erc20 with ethEstimateGasSimulator and Swap Router 02`, async () => {
            /// Fails for v3 for some reason, ProviderGasError
            const tokenIn = Ether.onChain(1) as Currency;
            const tokenOut = UNI_MAINNET;
            const amount =
              tradeType == TradeType.EXACT_INPUT
                ? parseAmount('10', tokenIn)
                : parseAmount('10000', tokenOut);

            // route using custom alpha router with ethEstimateGasSimulator
            const swap = await customAlphaRouter.route(
              amount,
              getQuoteToken(tokenIn, tokenOut, tradeType),
              tradeType,
              {
                type: SwapType.SWAP_ROUTER_02,
                recipient: alice._address,
                slippageTolerance: SLIPPAGE,
                deadline: parseDeadline(360),
                simulate: { fromAddress: WHALES(tokenIn) },
              },
              {
                ...ROUTING_CONFIG,
                protocols: [Protocol.V2],
              }
            );
            expect(swap).toBeDefined();
            expect(swap).not.toBeNull();

            const {
              quote,
              quoteGasAdjusted,
              simulationStatus,
              estimatedGasUsedQuoteToken,
            } = swap!;
            expect(
              quoteGasAdjusted
                .subtract(quote)
                .equalTo(estimatedGasUsedQuoteToken)
            );

            expect(simulationStatus).toEqual(SimulationStatus.Succeeded);
          });

          it('eth -> erc20 with ethEstimateGasSimulator and Universal Router', async () => {
            /// Fails for v3 for some reason, ProviderGasError
            const tokenIn = Ether.onChain(1) as Currency;
            const tokenOut = USDC_MAINNET;
            const amount =
              tradeType == TradeType.EXACT_INPUT
                ? parseAmount('1', tokenIn)
                : parseAmount('1000', tokenOut);

            const swap = await customAlphaRouter.route(
              amount,
              getQuoteToken(tokenIn, tokenOut, tradeType),
              tradeType,
              {
                type: SwapType.UNIVERSAL_ROUTER,
                recipient: alice._address,
                slippageTolerance: SLIPPAGE,
                deadlineOrPreviousBlockhash: parseDeadline(360),
                simulate: { fromAddress: WHALES(tokenIn) },
              }
            );
            expect(swap).toBeDefined();
            expect(swap).not.toBeNull();

            const { simulationStatus, methodParameters } = swap!;

            expect(methodParameters).not.toBeUndefined();

            expect(simulationStatus).toEqual(SimulationStatus.Succeeded);
          });
        });
      }

      it(`erc20 -> erc20 no recipient/deadline/slippage`, async () => {
        const tokenIn = USDC_MAINNET;
        const tokenOut = USDT_MAINNET;
        const amount =
          tradeType == TradeType.EXACT_INPUT
            ? parseAmount('100', tokenIn)
            : parseAmount('100', tokenOut);

        const swap = await alphaRouter.route(
          amount,
          getQuoteToken(tokenIn, tokenOut, tradeType),
          tradeType,
          undefined,
          {
            ...ROUTING_CONFIG,
          }
        );
        expect(swap).toBeDefined();
        expect(swap).not.toBeNull();

        const { quote, quoteGasAdjusted } = swap!;

        await validateSwapRoute(quote, quoteGasAdjusted, tradeType, 100, 10);
      });

      it(`erc20 -> erc20 gas price specified`, async () => {
        const tokenIn = USDC_MAINNET;
        const tokenOut = USDT_MAINNET;
        const amount =
          tradeType == TradeType.EXACT_INPUT
            ? parseAmount('100', tokenIn)
            : parseAmount('100', tokenOut);

        const gasPriceWeiBN = BigNumber.from(60000000000);
        const gasPriceProvider = new StaticGasPriceProvider(gasPriceWeiBN);
        // Create a new AlphaRouter with the new gas price provider
        const customAlphaRouter: AlphaRouter = new AlphaRouter({
          chainId: 1,
          provider: hardhat.providers[0]!,
          multicall2Provider,
          gasPriceProvider,
        });

        const swap = await customAlphaRouter.route(
          amount,
          getQuoteToken(tokenIn, tokenOut, tradeType),
          tradeType,
          undefined,
          {
            ...ROUTING_CONFIG,
          }
        );
        expect(swap).toBeDefined();
        expect(swap).not.toBeNull();

        const { quote, quoteGasAdjusted, gasPriceWei } = swap!;

        expect(gasPriceWei.eq(BigNumber.from(60000000000))).toBe(true);

        await validateSwapRoute(quote, quoteGasAdjusted, tradeType, 100, 10);
      });
    });
  }

  describe('Mixed routes', () => {
    const tradeType = TradeType.EXACT_INPUT;

    const BOND_MAINNET = new Token(
      1,
      '0x0391D2021f89DC339F60Fff84546EA23E337750f',
      18,
      'BOND',
      'BOND'
    );

    const APE_MAINNET = new Token(
      1,
      '0x4d224452801aced8b2f0aebe155379bb5d594381',
      18,
      'APE',
      'APE'
    );

    beforeAll(async () => {
      await hardhat.fund(
        alice._address,
        [parseAmount('10000', BOND_MAINNET)],
        [
          '0xf510dde022a655e7e3189cdf67687e7ffcd80d91', // BOND token whale
        ]
      );
      const aliceBONDBalance = await hardhat.getBalance(
        alice._address,
        BOND_MAINNET
      );
      expect(aliceBONDBalance).toEqual(parseAmount('10000', BOND_MAINNET));
    });

    describe(`exactIn mixedPath routes`, () => {
      describe('+ simulate swap', () => {
        it('BOND -> APE', async () => {
          const tokenIn = BOND_MAINNET;
          const tokenOut = APE_MAINNET;

          const amount =
            tradeType == TradeType.EXACT_INPUT
              ? parseAmount('10000', tokenIn)
              : parseAmount('10000', tokenOut);

          const swap = await alphaRouter.route(
            amount,
            getQuoteToken(tokenIn, tokenOut, tradeType),
            tradeType,
            {
              type: SwapType.UNIVERSAL_ROUTER,
              recipient: alice._address,
              slippageTolerance: new Percent(50, 100),
              deadlineOrPreviousBlockhash: parseDeadline(360),
            },
            {
              ...ROUTING_CONFIG,
              protocols: [Protocol.V2, Protocol.V3, Protocol.MIXED],
              forceMixedRoutes: true,
            }
          );

          expect(swap).toBeDefined();
          expect(swap).not.toBeNull();

          const { quote, quoteGasAdjusted, methodParameters, route } = swap!;

          expect(route.length).toEqual(1);
          expect(route[0]!.protocol).toEqual(Protocol.MIXED);

          await validateSwapRoute(quote, quoteGasAdjusted, tradeType);

          await validateExecuteSwap(
            SwapType.UNIVERSAL_ROUTER,
            quote,
            tokenIn,
            tokenOut,
            methodParameters,
            tradeType,
            10000
          );
        });
      });
    });
  });
});

describe('external class tests', () => {
  const multicall2Provider = new UniswapMulticallProvider(
    ChainId.MAINNET,
    hardhat.provider
  );
  const onChainQuoteProvider = new OnChainQuoteProvider(
    1,
    hardhat.provider,
    multicall2Provider
  );

  const token0 = new Token(
    1,
    '0x0000000000000000000000000000000000000001',
    18,
    't0',
    'token0'
  );
  const token1 = new Token(
    1,
    '0x0000000000000000000000000000000000000002',
    18,
    't1',
    'token1'
  );
  const token2 = new Token(
    1,
    '0x0000000000000000000000000000000000000003',
    18,
    't2',
    'token2'
  );

  const pool_0_1 = new Pool(
    token0,
    token1,
    FeeAmount.MEDIUM,
    encodeSqrtRatioX96(1, 1),
    0,
    0,
    []
  );

  const pool_1_2 = new Pool(
    token1,
    token2,
    FeeAmount.MEDIUM,
    encodeSqrtRatioX96(1, 1),
    0,
    0,
    []
  );

  const pair_0_1 = new Pair(
    CurrencyAmount.fromRawAmount(token0, 100),
    CurrencyAmount.fromRawAmount(token1, 100)
  );

  it('Prevents incorrect routes array configurations', async () => {
    const amountIns = [
      CurrencyAmount.fromRawAmount(token0, 1),
      CurrencyAmount.fromRawAmount(token0, 2),
    ];
    const amountOuts = [
      CurrencyAmount.fromRawAmount(token1, 1),
      CurrencyAmount.fromRawAmount(token1, 2),
    ];
    const v3Route = new V3Route([pool_0_1], token0, token1);
    const v3Route_2 = new V3Route([pool_0_1, pool_1_2], token0, token2);
    const v2route = new V2Route([pair_0_1], token0, token1);
    const mixedRoute = new MixedRoute([pool_0_1], token0, token1);
    const routes_v3_mixed = [v3Route, mixedRoute];
    const routes_v2_mixed = [v2route, mixedRoute];
    const routes_v3_v2_mixed = [v3Route, v2route, mixedRoute];
    const routes_v3_v2 = [v3Route, v2route];
    const routes_v3 = [v3Route, v3Route_2];

    /// Should fail
    await expect(
      onChainQuoteProvider.getQuotesManyExactIn(amountIns, routes_v3_v2_mixed)
    ).rejects.toThrow();
    await expect(
      onChainQuoteProvider.getQuotesManyExactIn(amountIns, routes_v3_v2)
    ).rejects.toThrow();
    await expect(
      onChainQuoteProvider.getQuotesManyExactIn(amountIns, routes_v3_mixed)
    ).rejects.toThrow();

    await expect(
      /// @dev so since we type the input argument, we can't really call it with a wrong configuration of routes
      /// however, we expect this to fail in case it is called somehow w/o type checking
      onChainQuoteProvider.getQuotesManyExactOut(
        amountOuts,
        routes_v3_v2_mixed as unknown as V3Route[]
      )
    ).rejects.toThrow();

    await expect(
      onChainQuoteProvider.getQuotesManyExactOut(
        amountOuts,
        routes_v2_mixed as unknown as V3Route[]
      )
    ).rejects.toThrow();

    await expect(
      onChainQuoteProvider.getQuotesManyExactOut(amountOuts, [
        mixedRoute,
      ] as unknown as V3Route[])
    ).rejects.toThrow();

    await expect(
      onChainQuoteProvider.getQuotesManyExactOut(amountOuts, [
        v2route,
      ] as unknown as V3Route[])
    ).rejects.toThrow();

    /// ExactIn passing tests
    await onChainQuoteProvider.getQuotesManyExactIn(amountIns, routes_v2_mixed);
    await onChainQuoteProvider.getQuotesManyExactIn(amountIns, routes_v3);
    await onChainQuoteProvider.getQuotesManyExactIn(amountIns, [v2route]);
    await onChainQuoteProvider.getQuotesManyExactIn(amountIns, [mixedRoute]);
    await onChainQuoteProvider.getQuotesManyExactIn(amountIns, [v3Route]);
    /// ExactOut passing tests
    await onChainQuoteProvider.getQuotesManyExactOut(amountOuts, routes_v3);
    await onChainQuoteProvider.getQuotesManyExactOut(amountOuts, [v3Route]);
  });
});

describe('quote for other networks', () => {
<<<<<<< HEAD
  const TEST_ERC20_1: { [chainId in ChainId]: Token } = {
    [ChainId.MAINNET]: USDC_ON(ChainId.MAINNET),
    [ChainId.GOERLI]: UNI_GOERLI,
    [ChainId.SEPOLIA]: USDC_ON(ChainId.SEPOLIA),
    [ChainId.OPTIMISM]: USDC_ON(ChainId.OPTIMISM),
    [ChainId.OPTIMISM_GOERLI]: USDC_ON(ChainId.OPTIMISM_GOERLI),
    [ChainId.ARBITRUM_ONE]: USDC_ON(ChainId.ARBITRUM_ONE),
    [ChainId.ARBITRUM_GOERLI]: USDC_ON(ChainId.ARBITRUM_GOERLI),
    [ChainId.POLYGON]: USDC_ON(ChainId.POLYGON),
    [ChainId.POLYGON_MUMBAI]: USDC_ON(ChainId.POLYGON_MUMBAI),
    [ChainId.CELO]: CUSD_CELO,
    [ChainId.CELO_ALFAJORES]: CUSD_CELO_ALFAJORES,
    [ChainId.GNOSIS]: WBTC_GNOSIS,
    [ChainId.MOONBEAM]: WBTC_MOONBEAM,
    [ChainId.BNB]: USDC_BNB,
    [ChainId.AVALANCHE]: USDC_ON(ChainId.AVALANCHE),
    [ChainId.BASE]: USDC_ON(ChainId.BASE),
    [ChainId.BASE_GOERLI]: USDC_ON(ChainId.BASE),
  };
  const TEST_ERC20_2: { [chainId in ChainId]: Token } = {
    [ChainId.MAINNET]: DAI_ON(1),
    [ChainId.GOERLI]: DAI_ON(ChainId.GOERLI),
    [ChainId.SEPOLIA]: DAI_ON(ChainId.SEPOLIA),
    [ChainId.OPTIMISM]: DAI_ON(ChainId.OPTIMISM),
    [ChainId.OPTIMISM_GOERLI]: DAI_ON(ChainId.OPTIMISM_GOERLI),
    [ChainId.ARBITRUM_ONE]: DAI_ON(ChainId.ARBITRUM_ONE),
    [ChainId.ARBITRUM_GOERLI]: DAI_ON(ChainId.ARBITRUM_GOERLI),
    [ChainId.POLYGON]: DAI_ON(ChainId.POLYGON),
    [ChainId.POLYGON_MUMBAI]: DAI_ON(ChainId.POLYGON_MUMBAI),
    [ChainId.CELO]: CEUR_CELO,
    [ChainId.CELO_ALFAJORES]: CEUR_CELO_ALFAJORES,
    [ChainId.GNOSIS]: USDC_ETHEREUM_GNOSIS,
    [ChainId.MOONBEAM]: WBTC_MOONBEAM,
    [ChainId.BNB]: USDT_BNB,
    [ChainId.AVALANCHE]: DAI_ON(ChainId.AVALANCHE),
    [ChainId.BASE]: USDC_ON(ChainId.BASE),
    [ChainId.BASE_GOERLI]: USDC_ON(ChainId.BASE),
=======
  const TEST_ERC20_1: { [chainId in ChainId]: () => Token } = {
    [ChainId.MAINNET]: () => USDC_ON(ChainId.MAINNET),
    [ChainId.GOERLI]: () => UNI_GOERLI,
    [ChainId.SEPOLIA]: () => USDC_ON(ChainId.SEPOLIA),
    [ChainId.OPTIMISM]: () => USDC_ON(ChainId.OPTIMISM),
    [ChainId.OPTIMISM_GOERLI]: () => USDC_ON(ChainId.OPTIMISM_GOERLI),
    [ChainId.ARBITRUM_ONE]: () => USDC_ON(ChainId.ARBITRUM_ONE),
    [ChainId.ARBITRUM_GOERLI]: () => USDC_ON(ChainId.ARBITRUM_GOERLI),
    [ChainId.POLYGON]: () => USDC_ON(ChainId.POLYGON),
    [ChainId.POLYGON_MUMBAI]: () => USDC_ON(ChainId.POLYGON_MUMBAI),
    [ChainId.CELO]: () => CUSD_CELO,
    [ChainId.CELO_ALFAJORES]: () => CUSD_CELO_ALFAJORES,
    [ChainId.GNOSIS]: () => WBTC_GNOSIS,
    [ChainId.MOONBEAM]: () => WBTC_MOONBEAM,
    [ChainId.BNB]: () => USDC_BNB,
    [ChainId.AVALANCHE]: () => USDC_ON(ChainId.AVALANCHE),
    [ChainId.BASE]: () => USDC_ON(ChainId.BASE),
    [ChainId.BASE_GOERLI]: () => USDC_ON(ChainId.BASE_GOERLI),
  };
  const TEST_ERC20_2: { [chainId in ChainId]: () => Token } = {
    [ChainId.MAINNET]: () => DAI_ON(1),
    [ChainId.GOERLI]: () => DAI_ON(ChainId.GOERLI),
    [ChainId.SEPOLIA]: () => DAI_ON(ChainId.SEPOLIA),
    [ChainId.OPTIMISM]: () => DAI_ON(ChainId.OPTIMISM),
    [ChainId.OPTIMISM_GOERLI]: () => DAI_ON(ChainId.OPTIMISM_GOERLI),
    [ChainId.ARBITRUM_ONE]: () => DAI_ON(ChainId.ARBITRUM_ONE),
    [ChainId.ARBITRUM_GOERLI]: () => DAI_ON(ChainId.ARBITRUM_GOERLI),
    [ChainId.POLYGON]: () => DAI_ON(ChainId.POLYGON),
    [ChainId.POLYGON_MUMBAI]: () => DAI_ON(ChainId.POLYGON_MUMBAI),
    [ChainId.CELO]: () => CEUR_CELO,
    [ChainId.CELO_ALFAJORES]: () => CEUR_CELO_ALFAJORES,
    [ChainId.GNOSIS]: () => USDC_ETHEREUM_GNOSIS,
    [ChainId.MOONBEAM]: () => WBTC_MOONBEAM,
    [ChainId.BNB]: () => USDT_BNB,
    [ChainId.AVALANCHE]: () => DAI_ON(ChainId.AVALANCHE),
    [ChainId.BASE]: () => USDC_ON(ChainId.BASE),
    [ChainId.BASE_GOERLI]: () => USDC_ON(ChainId.BASE_GOERLI),
>>>>>>> 9417d4de
  };

  // TODO: Find valid pools/tokens on optimistic kovan and polygon mumbai. We skip those tests for now.
  for (const chain of _.filter(
    SUPPORTED_CHAINS,
    (c) =>
      c != ChainId.OPTIMISM_GOERLI &&
      c != ChainId.POLYGON_MUMBAI &&
      c != ChainId.ARBITRUM_GOERLI &&
      c != ChainId.OPTIMISM && /// @dev infura has been having issues with optimism lately
      // Tests are failing https://github.com/Uniswap/smart-order-router/issues/104
      c != ChainId.CELO_ALFAJORES &&
      c != ChainId.SEPOLIA &&
      // skip avalanche for now, need to add liquidity pools.
<<<<<<< HEAD
      c != ChainId.AVALANCHE && 
=======
      // c != ChainId.AVALANCHE &&
      // skip Base as there's no stablecoin yet
      c != ChainId.BASE &&
>>>>>>> 9417d4de
      c != ChainId.BASE_GOERLI
  )) {
    for (const tradeType of [TradeType.EXACT_INPUT, TradeType.EXACT_OUTPUT]) {
      const erc1 = TEST_ERC20_1[chain]();
      const erc2 = TEST_ERC20_2[chain]();

      describe(`${ID_TO_NETWORK_NAME(chain)} ${tradeType} 2xx`, function() {
        const wrappedNative = WNATIVE_ON(chain);

        let alphaRouter: AlphaRouter;

        beforeAll(async () => {
          const chainProvider = ID_TO_PROVIDER(chain);
          const provider = new JsonRpcProvider(chainProvider, chain);

          const multicall2Provider = new UniswapMulticallProvider(
            chain,
            provider
          );

          const v3PoolProvider = new CachingV3PoolProvider(
            chain,
            new V3PoolProvider(chain, multicall2Provider),
            new NodeJSCache(new NodeCache({ stdTTL: 360, useClones: false }))
          );
          const v2PoolProvider = new V2PoolProvider(chain, multicall2Provider);

          const ethEstimateGasSimulator = new EthEstimateGasSimulator(
            chain,
            provider,
            v2PoolProvider,
            v3PoolProvider
          );

          const tenderlySimulator = new TenderlySimulator(
            chain,
            process.env.TENDERLY_BASE_URL!,
            process.env.TENDERLY_USER!,
            process.env.TENDERLY_PROJECT!,
            process.env.TENDERLY_ACCESS_KEY!,
            v2PoolProvider,
            v3PoolProvider,
            provider
          );

          const simulator = new FallbackTenderlySimulator(
            chain,
            provider,
            tenderlySimulator,
            ethEstimateGasSimulator
          );

          alphaRouter = new AlphaRouter({
            chainId: chain,
            provider,
            multicall2Provider,
            simulator,
          });
        });

        describe(`Swap`, function() {
          it(`${wrappedNative.symbol} -> erc20`, async () => {
            const tokenIn = wrappedNative;
            const tokenOut = erc1;
            const amount =
              tradeType == TradeType.EXACT_INPUT
                ? parseAmount('10', tokenIn)
                : parseAmount('10', tokenOut);

            const swap = await alphaRouter.route(
              amount,
              getQuoteToken(tokenIn, tokenOut, tradeType),
              tradeType,
              undefined,
              {
                // @ts-ignore[TS7053] - complaining about switch being non exhaustive
                ...DEFAULT_ROUTING_CONFIG_BY_CHAIN[chain],
                protocols: [Protocol.V3, Protocol.V2],
              }
            );
            expect(swap).toBeDefined();
            expect(swap).not.toBeNull();

            // Scope limited for non mainnet network tests to validating the swap
          });

          it(`erc20 -> erc20`, async () => {
            const tokenIn = erc1;
            const tokenOut = erc2;
            const amount =
              tradeType == TradeType.EXACT_INPUT
                ? parseAmount('1', tokenIn)
                : parseAmount('1', tokenOut);

            const swap = await alphaRouter.route(
              amount,
              getQuoteToken(tokenIn, tokenOut, tradeType),
              tradeType,
              undefined,
              {
                // @ts-ignore[TS7053] - complaining about switch being non exhaustive
                ...DEFAULT_ROUTING_CONFIG_BY_CHAIN[chain],
                protocols: [Protocol.V3, Protocol.V2],
              }
            );
            expect(swap).toBeDefined();
            expect(swap).not.toBeNull();
          });

          const native = NATIVE_CURRENCY[chain];

          it(`${native} -> erc20`, async () => {
            const tokenIn = nativeOnChain(chain);
            const tokenOut = erc2;

            // Celo currently has low liquidity and will not be able to find route for
            // large input amounts
            // TODO: Simplify this when Celo has more liquidity
            const amount =
              chain == ChainId.CELO || chain == ChainId.CELO_ALFAJORES
                ? tradeType == TradeType.EXACT_INPUT
                  ? parseAmount('10', tokenIn)
                  : parseAmount('10', tokenOut)
                : tradeType == TradeType.EXACT_INPUT
                  ? parseAmount('1', tokenIn)
                  : parseAmount('1', tokenOut);

            const swap = await alphaRouter.route(
              amount,
              getQuoteToken(tokenIn, tokenOut, tradeType),
              tradeType,
              undefined,
              {
                // @ts-ignore[TS7053] - complaining about switch being non exhaustive
                ...DEFAULT_ROUTING_CONFIG_BY_CHAIN[chain],
                protocols: [Protocol.V3, Protocol.V2],
              }
            );
            expect(swap).toBeDefined();
            expect(swap).not.toBeNull();
          });

          it(`has quoteGasAdjusted values`, async () => {
            const tokenIn = erc1;
            const tokenOut = erc2;
            const amount =
              tradeType == TradeType.EXACT_INPUT
                ? parseAmount('1', tokenIn)
                : parseAmount('1', tokenOut);

            const swap = await alphaRouter.route(
              amount,
              getQuoteToken(tokenIn, tokenOut, tradeType),
              tradeType,
              undefined,
              {
                // @ts-ignore[TS7053] - complaining about switch being non exhaustive
                ...DEFAULT_ROUTING_CONFIG_BY_CHAIN[chain],
                protocols: [Protocol.V3, Protocol.V2],
              }
            );
            expect(swap).toBeDefined();
            expect(swap).not.toBeNull();

            const { quote, quoteGasAdjusted } = swap!;

            if (tradeType == TradeType.EXACT_INPUT) {
              // === .lessThanOrEqualTo
              expect(!quoteGasAdjusted.greaterThan(quote)).toBe(true);
            } else {
              // === .greaterThanOrEqualTo
              expect(!quoteGasAdjusted.lessThan(quote)).toBe(true);
            }
          });

          it(`does not error when protocols array is empty`, async () => {
            const tokenIn = erc1;
            const tokenOut = erc2;
            const amount =
              tradeType == TradeType.EXACT_INPUT
                ? parseAmount('1', tokenIn)
                : parseAmount('1', tokenOut);

            const swap = await alphaRouter.route(
              amount,
              getQuoteToken(tokenIn, tokenOut, tradeType),
              tradeType,
              undefined,
              {
                // @ts-ignore[TS7053] - complaining about switch being non exhaustive
                ...DEFAULT_ROUTING_CONFIG_BY_CHAIN[chain],
                protocols: [],
              }
            );
            expect(swap).toBeDefined();
            expect(swap).not.toBeNull();
          });

          if (!V2_SUPPORTED.includes(chain)) {
            it(`is null when considering MIXED on non supported chains for exactInput & exactOutput`, async () => {
              const tokenIn = erc1;
              const tokenOut = erc2;
              const amount =
                tradeType == TradeType.EXACT_INPUT
                  ? parseAmount('1', tokenIn)
                  : parseAmount('1', tokenOut);

              const swap = await alphaRouter.route(
                amount,
                getQuoteToken(tokenIn, tokenOut, tradeType),
                tradeType,
                undefined,
                {
                  // @ts-ignore[TS7053] - complaining about switch being non exhaustive
                  ...DEFAULT_ROUTING_CONFIG_BY_CHAIN[chain],
                  protocols: [Protocol.MIXED],
                }
              );
              expect(swap).toBeNull();
            });
          }
        });

        if (isTenderlyEnvironmentSet()) {
          describe(`Simulate + Swap`, function() {
            // Tenderly does not support Celo
            if ([ChainId.CELO, ChainId.CELO_ALFAJORES].includes(chain)) {
              return;
            }
            it(`${wrappedNative.symbol} -> erc20`, async () => {
              const tokenIn = wrappedNative;
              const tokenOut = erc1;
              const amount =
                tradeType == TradeType.EXACT_INPUT
                  ? parseAmount('10', tokenIn)
                  : parseAmount('10', tokenOut);

              // Universal Router is not deployed on Gorli.
              const swapOptions: SwapOptions =
                chain == ChainId.GOERLI
                  ? {
                    type: SwapType.SWAP_ROUTER_02,
                    recipient: WHALES(tokenIn),
                    slippageTolerance: SLIPPAGE,
                    deadline: parseDeadline(360),
                    simulate: { fromAddress: WHALES(tokenIn) },
                  }
                  : {
                    type: SwapType.UNIVERSAL_ROUTER,
                    recipient: WHALES(tokenIn),
                    slippageTolerance: SLIPPAGE,
                    deadlineOrPreviousBlockhash: parseDeadline(360),
                    simulate: { fromAddress: WHALES(tokenIn) },
                  };

              const swap = await alphaRouter.route(
                amount,
                getQuoteToken(tokenIn, tokenOut, tradeType),
                tradeType,
                swapOptions,
                {
                  // @ts-ignore[TS7053] - complaining about switch being non exhaustive
                  ...DEFAULT_ROUTING_CONFIG_BY_CHAIN[chain],
                  protocols: [Protocol.V3, Protocol.V2],
                }
              );
              expect(swap).toBeDefined();
              expect(swap).not.toBeNull();
              if (swap) {
                expect(
                  swap.quoteGasAdjusted
                    .subtract(swap.quote)
                    .equalTo(swap.estimatedGasUsedQuoteToken)
                );

                // Expect tenderly simulation to be successful
                expect(swap.simulationStatus).toEqual(
                  SimulationStatus.Succeeded
                );
              }

              // Scope limited for non mainnet network tests to validating the swap
            });

            it(`erc20 -> erc20`, async () => {
              const tokenIn = erc1;
              const tokenOut = erc2;
              const amount =
                tradeType == TradeType.EXACT_INPUT
                  ? parseAmount('1', tokenIn)
                  : parseAmount('1', tokenOut);

              // Universal Router is not deployed on Gorli.
              const swapOptions: SwapOptions =
                chain == ChainId.GOERLI
                  ? {
                    type: SwapType.SWAP_ROUTER_02,
                    recipient: WHALES(tokenIn),
                    slippageTolerance: SLIPPAGE,
                    deadline: parseDeadline(360),
                    simulate: { fromAddress: WHALES(tokenIn) },
                  }
                  : {
                    type: SwapType.UNIVERSAL_ROUTER,
                    recipient: WHALES(tokenIn),
                    slippageTolerance: SLIPPAGE,
                    deadlineOrPreviousBlockhash: parseDeadline(360),
                    simulate: { fromAddress: WHALES(tokenIn) },
                  };

              const swap = await alphaRouter.route(
                amount,
                getQuoteToken(tokenIn, tokenOut, tradeType),
                tradeType,
                swapOptions,
                {
                  // @ts-ignore[TS7053] - complaining about switch being non exhaustive
                  ...DEFAULT_ROUTING_CONFIG_BY_CHAIN[chain],
                  protocols: [Protocol.V3, Protocol.V2],
                }
              );
              expect(swap).toBeDefined();
              expect(swap).not.toBeNull();
              if (swap) {
                expect(
                  swap.quoteGasAdjusted
                    .subtract(swap.quote)
                    .equalTo(swap.estimatedGasUsedQuoteToken)
                );

                // Expect tenderly simulation to be successful
                expect(swap.simulationStatus).toEqual(
                  SimulationStatus.Succeeded
                );
              }
            });

            const native = NATIVE_CURRENCY[chain];

            it(`${native} -> erc20`, async () => {
              const tokenIn = nativeOnChain(chain);
              const tokenOut = erc2;
              const amount =
                tradeType == TradeType.EXACT_INPUT
                  ? parseAmount('1', tokenIn)
                  : parseAmount('1', tokenOut);

              // Universal Router is not deployed on Gorli.
              const swapOptions: SwapOptions =
                chain == ChainId.GOERLI
                  ? {
                    type: SwapType.SWAP_ROUTER_02,
                    recipient: WHALES(tokenIn),
                    slippageTolerance: SLIPPAGE,
                    deadline: parseDeadline(360),
                    simulate: { fromAddress: WHALES(tokenIn) },
                  }
                  : {
                    type: SwapType.UNIVERSAL_ROUTER,
                    recipient: WHALES(tokenIn),
                    slippageTolerance: SLIPPAGE,
                    deadlineOrPreviousBlockhash: parseDeadline(360),
                    simulate: { fromAddress: WHALES(tokenIn) },
                  };

              const swap = await alphaRouter.route(
                amount,
                getQuoteToken(tokenIn, tokenOut, tradeType),
                tradeType,
                swapOptions,
                {
                  // @ts-ignore[TS7053] - complaining about switch being non exhaustive
                  ...DEFAULT_ROUTING_CONFIG_BY_CHAIN[chain],
                  protocols: [Protocol.V3, Protocol.V2],
                }
              );
              expect(swap).toBeDefined();
              expect(swap).not.toBeNull();
              if (swap) {
                expect(
                  swap.quoteGasAdjusted
                    .subtract(swap.quote)
                    .equalTo(swap.estimatedGasUsedQuoteToken)
                );

                // Expect Eth Estimate Gas to succeed
                expect(swap.simulationStatus).toEqual(
                  SimulationStatus.Succeeded
                );
              }
            });
          });
        }
      });
    }
  }
});<|MERGE_RESOLUTION|>--- conflicted
+++ resolved
@@ -2543,45 +2543,6 @@
 });
 
 describe('quote for other networks', () => {
-<<<<<<< HEAD
-  const TEST_ERC20_1: { [chainId in ChainId]: Token } = {
-    [ChainId.MAINNET]: USDC_ON(ChainId.MAINNET),
-    [ChainId.GOERLI]: UNI_GOERLI,
-    [ChainId.SEPOLIA]: USDC_ON(ChainId.SEPOLIA),
-    [ChainId.OPTIMISM]: USDC_ON(ChainId.OPTIMISM),
-    [ChainId.OPTIMISM_GOERLI]: USDC_ON(ChainId.OPTIMISM_GOERLI),
-    [ChainId.ARBITRUM_ONE]: USDC_ON(ChainId.ARBITRUM_ONE),
-    [ChainId.ARBITRUM_GOERLI]: USDC_ON(ChainId.ARBITRUM_GOERLI),
-    [ChainId.POLYGON]: USDC_ON(ChainId.POLYGON),
-    [ChainId.POLYGON_MUMBAI]: USDC_ON(ChainId.POLYGON_MUMBAI),
-    [ChainId.CELO]: CUSD_CELO,
-    [ChainId.CELO_ALFAJORES]: CUSD_CELO_ALFAJORES,
-    [ChainId.GNOSIS]: WBTC_GNOSIS,
-    [ChainId.MOONBEAM]: WBTC_MOONBEAM,
-    [ChainId.BNB]: USDC_BNB,
-    [ChainId.AVALANCHE]: USDC_ON(ChainId.AVALANCHE),
-    [ChainId.BASE]: USDC_ON(ChainId.BASE),
-    [ChainId.BASE_GOERLI]: USDC_ON(ChainId.BASE),
-  };
-  const TEST_ERC20_2: { [chainId in ChainId]: Token } = {
-    [ChainId.MAINNET]: DAI_ON(1),
-    [ChainId.GOERLI]: DAI_ON(ChainId.GOERLI),
-    [ChainId.SEPOLIA]: DAI_ON(ChainId.SEPOLIA),
-    [ChainId.OPTIMISM]: DAI_ON(ChainId.OPTIMISM),
-    [ChainId.OPTIMISM_GOERLI]: DAI_ON(ChainId.OPTIMISM_GOERLI),
-    [ChainId.ARBITRUM_ONE]: DAI_ON(ChainId.ARBITRUM_ONE),
-    [ChainId.ARBITRUM_GOERLI]: DAI_ON(ChainId.ARBITRUM_GOERLI),
-    [ChainId.POLYGON]: DAI_ON(ChainId.POLYGON),
-    [ChainId.POLYGON_MUMBAI]: DAI_ON(ChainId.POLYGON_MUMBAI),
-    [ChainId.CELO]: CEUR_CELO,
-    [ChainId.CELO_ALFAJORES]: CEUR_CELO_ALFAJORES,
-    [ChainId.GNOSIS]: USDC_ETHEREUM_GNOSIS,
-    [ChainId.MOONBEAM]: WBTC_MOONBEAM,
-    [ChainId.BNB]: USDT_BNB,
-    [ChainId.AVALANCHE]: DAI_ON(ChainId.AVALANCHE),
-    [ChainId.BASE]: USDC_ON(ChainId.BASE),
-    [ChainId.BASE_GOERLI]: USDC_ON(ChainId.BASE),
-=======
   const TEST_ERC20_1: { [chainId in ChainId]: () => Token } = {
     [ChainId.MAINNET]: () => USDC_ON(ChainId.MAINNET),
     [ChainId.GOERLI]: () => UNI_GOERLI,
@@ -2619,7 +2580,6 @@
     [ChainId.AVALANCHE]: () => DAI_ON(ChainId.AVALANCHE),
     [ChainId.BASE]: () => USDC_ON(ChainId.BASE),
     [ChainId.BASE_GOERLI]: () => USDC_ON(ChainId.BASE_GOERLI),
->>>>>>> 9417d4de
   };
 
   // TODO: Find valid pools/tokens on optimistic kovan and polygon mumbai. We skip those tests for now.
@@ -2634,13 +2594,9 @@
       c != ChainId.CELO_ALFAJORES &&
       c != ChainId.SEPOLIA &&
       // skip avalanche for now, need to add liquidity pools.
-<<<<<<< HEAD
-      c != ChainId.AVALANCHE && 
-=======
-      // c != ChainId.AVALANCHE &&
+      c != ChainId.AVALANCHE &&
       // skip Base as there's no stablecoin yet
       c != ChainId.BASE &&
->>>>>>> 9417d4de
       c != ChainId.BASE_GOERLI
   )) {
     for (const tradeType of [TradeType.EXACT_INPUT, TradeType.EXACT_OUTPUT]) {
