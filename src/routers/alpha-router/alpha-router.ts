--- conflicted
+++ resolved
@@ -665,12 +665,9 @@
         case ChainId.ZORA:
         case ChainId.WORLDCHAIN:
         case ChainId.UNICHAIN_SEPOLIA:
-<<<<<<< HEAD
-        case ChainId.UNICHAIN:
-=======
         case ChainId.MONAD_TESTNET:
         case ChainId.BASE_SEPOLIA:
->>>>>>> 3e5baf46
+        case ChainId.UNICHAIN:
         case ChainId.BASE_GOERLI:
           this.onChainQuoteProvider = new OnChainQuoteProvider(
             chainId,
