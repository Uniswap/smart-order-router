--- conflicted
+++ resolved
@@ -164,10 +164,7 @@
   [ChainId.WORLDCHAIN]: 50,
   [ChainId.UNICHAIN_SEPOLIA]: 50,
   [ChainId.UNICHAIN]: 50,
-<<<<<<< HEAD
-=======
   [ChainId.MONAD_TESTNET]: 50,
->>>>>>> 1a6bd6fc
 };
 
 const V2_SUPPORTED_PAIRS = [
@@ -3545,10 +3542,7 @@
     [ChainId.WORLDCHAIN]: () => USDC_ON(ChainId.WORLDCHAIN),
     [ChainId.UNICHAIN_SEPOLIA]: () => USDC_ON(ChainId.UNICHAIN_SEPOLIA),
     [ChainId.UNICHAIN]: () => USDC_ON(ChainId.UNICHAIN),
-<<<<<<< HEAD
-=======
     [ChainId.MONAD_TESTNET]: () => USDC_ON(ChainId.MONAD_TESTNET),
->>>>>>> 1a6bd6fc
   };
   const TEST_ERC20_2: { [chainId in ChainId]: () => Token } = {
     [ChainId.MAINNET]: () => DAI_ON(1),
@@ -3579,10 +3573,7 @@
     [ChainId.WORLDCHAIN]: () => WLD_WORLDCHAIN,
     [ChainId.UNICHAIN_SEPOLIA]: () => WNATIVE_ON(ChainId.UNICHAIN_SEPOLIA),
     [ChainId.UNICHAIN]: () => WNATIVE_ON(ChainId.UNICHAIN),
-<<<<<<< HEAD
-=======
     [ChainId.MONAD_TESTNET]: () => WNATIVE_ON(ChainId.MONAD_TESTNET),
->>>>>>> 1a6bd6fc
   };
 
   // TODO: Find valid pools/tokens on optimistic kovan and polygon mumbai. We skip those tests for now.
@@ -3598,7 +3589,6 @@
       c != ChainId.CELO_ALFAJORES &&
       c != ChainId.ZORA_SEPOLIA &&
       c != ChainId.ROOTSTOCK &&
-      c != ChainId.UNICHAIN &&
       c != ChainId.MONAD_TESTNET
   )) {
     for (const tradeType of [TradeType.EXACT_INPUT, TradeType.EXACT_OUTPUT]) {
@@ -3866,11 +3856,7 @@
               // Blast doesn't have DAI or USDC yet
               // Zora doesn't have DAI
               // Zksync doesn't have liquid USDC/DAI pool yet
-<<<<<<< HEAD
-              // unichain sepolia doesn't have liquid USDC/DAI pool yet
-=======
               // UNICHAIN sepolia doesn't have liquid USDC/DAI pool yet
->>>>>>> 1a6bd6fc
               return;
             }
 
