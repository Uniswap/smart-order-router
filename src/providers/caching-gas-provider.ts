import { ChainId } from '@uniswap/sdk-core';

import { log } from '../util/log';

import { ICache } from './cache';
import { GasPrice, IGasPriceProvider } from './gas-price-provider';

/**
 * Provider for getting gas price, with functionality for caching the results.
 *
 * @export
 * @class CachingV3SubgraphProvider
 */
export class CachingGasStationProvider extends IGasPriceProvider {
  private GAS_KEY = (chainId: ChainId, blockNumber: number) =>
    `gasPrice-${chainId}-${blockNumber}`;

  /**
   * Creates an instance of CachingGasStationProvider.
   * @param chainId The chain id to use.
   * @param gasPriceProvider The provider to use to get the gas price when not in the cache.
   * @param cache Cache instance to hold cached pools.
   */
  constructor(
    protected chainId: ChainId,
    private gasPriceProvider: IGasPriceProvider,
    private cache: ICache<GasPrice>
  ) {
    super();
  }

<<<<<<< HEAD
  public override async getGasPrice(
    requestBlockNumber: number
  ): Promise<GasPrice> {
    const cachedGasPrice = await this.cache.get(
      this.GAS_KEY(this.chainId, requestBlockNumber)
    );
=======
  public override async getGasPrice(latestBlockNumber: number, requestBlockNumber?: number): Promise<GasPrice> {
    // If block number is specified in the request, we have to use that block number find any potential cache hits.
    // Otherwise, we can use the latest block number.
    const targetBlockNumber = requestBlockNumber ?? latestBlockNumber;
    const cachedGasPrice = await this.cache.get(this.GAS_KEY(this.chainId, targetBlockNumber));
>>>>>>> 2bac5623

    if (cachedGasPrice) {
      log.info(
        { cachedGasPrice },
        `Got gas station price from local cache: ${cachedGasPrice.gasPriceWei}.`
      );

      return cachedGasPrice;
    }

<<<<<<< HEAD
    log.info('Gas station price local cache miss.');
    const gasPrice = await this.gasPriceProvider.getGasPrice(
      requestBlockNumber
    );
    await this.cache.set(
      this.GAS_KEY(this.chainId, requestBlockNumber),
      gasPrice
    );
=======
    const gasPrice = await this.gasPriceProvider.getGasPrice(latestBlockNumber, requestBlockNumber);
    await this.cache.set(this.GAS_KEY(this.chainId, targetBlockNumber), gasPrice);
>>>>>>> 2bac5623

    return gasPrice;
  }
}<|MERGE_RESOLUTION|>--- conflicted
+++ resolved
@@ -29,20 +29,11 @@
     super();
   }
 
-<<<<<<< HEAD
-  public override async getGasPrice(
-    requestBlockNumber: number
-  ): Promise<GasPrice> {
-    const cachedGasPrice = await this.cache.get(
-      this.GAS_KEY(this.chainId, requestBlockNumber)
-    );
-=======
   public override async getGasPrice(latestBlockNumber: number, requestBlockNumber?: number): Promise<GasPrice> {
     // If block number is specified in the request, we have to use that block number find any potential cache hits.
     // Otherwise, we can use the latest block number.
     const targetBlockNumber = requestBlockNumber ?? latestBlockNumber;
     const cachedGasPrice = await this.cache.get(this.GAS_KEY(this.chainId, targetBlockNumber));
->>>>>>> 2bac5623
 
     if (cachedGasPrice) {
       log.info(
@@ -53,19 +44,8 @@
       return cachedGasPrice;
     }
 
-<<<<<<< HEAD
-    log.info('Gas station price local cache miss.');
-    const gasPrice = await this.gasPriceProvider.getGasPrice(
-      requestBlockNumber
-    );
-    await this.cache.set(
-      this.GAS_KEY(this.chainId, requestBlockNumber),
-      gasPrice
-    );
-=======
     const gasPrice = await this.gasPriceProvider.getGasPrice(latestBlockNumber, requestBlockNumber);
     await this.cache.set(this.GAS_KEY(this.chainId, targetBlockNumber), gasPrice);
->>>>>>> 2bac5623
 
     return gasPrice;
   }
