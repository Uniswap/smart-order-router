import { ChainId } from '@uniswap/sdk-core';

import { AlphaRouterConfig, LowerCaseStringArray } from './alpha-router';

export const DEFAULT_ROUTING_CONFIG_BY_CHAIN = (
  chainId: ChainId
): AlphaRouterConfig => {
  switch (chainId) {
    // Optimism
    case ChainId.OPTIMISM:
    case ChainId.OPTIMISM_GOERLI:
    case ChainId.OPTIMISM_SEPOLIA:
    case ChainId.BASE:
    case ChainId.BASE_GOERLI:
    case ChainId.BASE_SEPOLIA:
    case ChainId.BLAST:
    case ChainId.WORLDCHAIN:
    case ChainId.UNICHAIN_SEPOLIA:
<<<<<<< HEAD
    case ChainId.UNICHAIN:
=======
    case ChainId.MONAD_TESTNET:
>>>>>>> 3e5baf46
      return {
        v2PoolSelection: {
          topN: 3,
          topNDirectSwaps: 1,
          topNTokenInOut: 5,
          topNSecondHop: 2,
          topNWithEachBaseToken: 2,
          topNWithBaseToken: 6,
        },
        v3PoolSelection: {
          topN: 2,
          topNDirectSwaps: 2,
          topNTokenInOut: 2,
          topNSecondHop: 1,
          topNWithEachBaseToken: 3,
          topNWithBaseToken: 3,
        },
        v4PoolSelection: {
          topN: 2,
          topNDirectSwaps: 2,
          topNTokenInOut: 2,
          topNSecondHop: 1,
          topNWithEachBaseToken: 3,
          topNWithBaseToken: 3,
        },
        maxSwapsPerPath: 3,
        minSplits: 1,
        maxSplits: 7,
        distributionPercent: 10,
        forceCrossProtocol: false,
      };
    // Arbitrum calls have lower gas limits and tend to timeout more, which causes us to reduce the multicall
    // batch size and send more multicalls per quote. To reduce the amount of requests each quote sends, we
    // have to adjust the routing config so we explore fewer routes.
    case ChainId.ARBITRUM_ONE:
    case ChainId.ARBITRUM_GOERLI:
    case ChainId.ARBITRUM_SEPOLIA:
    case ChainId.CELO:
    case ChainId.CELO_ALFAJORES:
      return {
        v2PoolSelection: {
          topN: 3,
          topNDirectSwaps: 1,
          topNTokenInOut: 5,
          topNSecondHop: 2,
          topNWithEachBaseToken: 2,
          topNWithBaseToken: 6,
        },
        v3PoolSelection: {
          topN: 2,
          topNDirectSwaps: 2,
          topNTokenInOut: 2,
          topNSecondHop: 1,
          topNWithEachBaseToken: 3,
          topNWithBaseToken: 2,
        },
        v4PoolSelection: {
          topN: 2,
          topNDirectSwaps: 2,
          topNTokenInOut: 2,
          topNSecondHop: 1,
          topNWithEachBaseToken: 3,
          topNWithBaseToken: 2,
        },
        maxSwapsPerPath: 2,
        minSplits: 1,
        maxSplits: 7,
        distributionPercent: 25,
        forceCrossProtocol: false,
      };
    default:
      return {
        v2PoolSelection: {
          topN: 3,
          topNDirectSwaps: 1,
          topNTokenInOut: 5,
          topNSecondHop: 2,
          tokensToAvoidOnSecondHops: new LowerCaseStringArray(
            '0xd46ba6d942050d489dbd938a2c909a5d5039a161' // AMPL on Mainnet
          ),
          topNWithEachBaseToken: 2,
          topNWithBaseToken: 6,
        },
        v3PoolSelection: {
          topN: 2,
          topNDirectSwaps: 2,
          topNTokenInOut: 3,
          topNSecondHop: 1,
          topNWithEachBaseToken: 3,
          topNWithBaseToken: 5,
        },
        v4PoolSelection: {
          topN: 2,
          topNDirectSwaps: 2,
          topNTokenInOut: 3,
          topNSecondHop: 1,
          topNWithEachBaseToken: 3,
          topNWithBaseToken: 5,
        },
        maxSwapsPerPath: 3,
        minSplits: 1,
        maxSplits: 7,
        distributionPercent: 5,
        forceCrossProtocol: false,
      };
  }
};
export const ETH_GAS_STATION_API_URL =
  'https://ethgasstation.info/api/ethgasAPI.json';<|MERGE_RESOLUTION|>--- conflicted
+++ resolved
@@ -16,11 +16,8 @@
     case ChainId.BLAST:
     case ChainId.WORLDCHAIN:
     case ChainId.UNICHAIN_SEPOLIA:
-<<<<<<< HEAD
+    case ChainId.MONAD_TESTNET:
     case ChainId.UNICHAIN:
-=======
-    case ChainId.MONAD_TESTNET:
->>>>>>> 3e5baf46
       return {
         v2PoolSelection: {
           topN: 3,
