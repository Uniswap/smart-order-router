--- conflicted
+++ resolved
@@ -37,21 +37,18 @@
   totalValueLockedETH: string;
 };
 
-<<<<<<< HEAD
-export const printSubgraphPool = (s: V3SubgraphPool) =>
+export const printV3SubgraphPool = (s: V3SubgraphPool) =>
   `${s.token0.id}/${s.token1.id}/${s.feeTier}`;
-=======
-export const printV3SubgraphPool = (s: V3SubgraphPool) =>
-  `${s.token0.symbol}/${s.token1.symbol}/${s.feeTier}`;
->>>>>>> 939146e6
 
 export const printV2SubgraphPool = (s: V2SubgraphPool) =>
-  `${s.token0.symbol}/${s.token1.symbol}`;
+  `${s.token0.id}/${s.token1.id}`;
 
 const SUBGRAPH_URL_BY_CHAIN: { [chainId in ChainId]?: string } = {
-  [ChainId.MAINNET]: 'https://api.thegraph.com/subgraphs/name/uniswap/uniswap-v3',
-  [ChainId.RINKEBY]: 'https://api.thegraph.com/subgraphs/name/ianlapham/uniswap-v3-rinkeby',
-}
+  [ChainId.MAINNET]:
+    'https://api.thegraph.com/subgraphs/name/uniswap/uniswap-v3',
+  [ChainId.RINKEBY]:
+    'https://api.thegraph.com/subgraphs/name/ianlapham/uniswap-v3-rinkeby',
+};
 
 const PAGE_SIZE = 1000; // 1k is max possible query size from subgraph.
 
@@ -62,7 +59,11 @@
 export class V3SubgraphProvider implements IV3SubgraphProvider {
   private client: GraphQLClient;
 
-  constructor(private chainId: ChainId, private retries = 2, private timeout = 7000) {
+  constructor(
+    private chainId: ChainId,
+    private retries = 2,
+    private timeout = 7000
+  ) {
     const subgraphUrl = SUBGRAPH_URL_BY_CHAIN[this.chainId];
     if (!subgraphUrl) {
       throw new Error(`No subgraph url for chain id: ${this.chainId}`);
@@ -121,7 +122,7 @@
           let skip = 0;
           let pools: RawV3SubgraphPool[] = [];
           let poolsPage: RawV3SubgraphPool[] = [];
-  
+
           do {
             const poolsResult = await this.client.request<{
               pools: RawV3SubgraphPool[];
@@ -129,19 +130,23 @@
               pageSize: PAGE_SIZE,
               skip,
             });
-  
+
             poolsPage = poolsResult.pools;
-  
+
             pools = pools.concat(poolsPage);
             skip = skip + PAGE_SIZE;
           } while (poolsPage.length > 0);
 
           return pools;
-        }
+        };
 
         try {
           const getPoolsPromise = getPools();
-          const timerPromise = timeout.set(this.timeout).then(() => { throw new Error(`Timed out getting pools from subgraph: ${this.timeout}`) });
+          const timerPromise = timeout.set(this.timeout).then(() => {
+            throw new Error(
+              `Timed out getting pools from subgraph: ${this.timeout}`
+            );
+          });
           pools = await Promise.race([getPoolsPromise, timerPromise]);
           return;
         } catch (err) {
@@ -149,7 +154,6 @@
         } finally {
           timeout.clear();
         }
-
       },
       {
         retries: this.retries,
@@ -165,22 +169,24 @@
 
     log.info(`Got ${pools.length} pools from the subgraph.`);
 
-    const poolsSanitized = pools.filter((pool) => parseInt(pool.liquidity) > 0).map((pool) => {
-    const { totalValueLockedETH, totalValueLockedUSD, ...rest } = pool;
-    
-    return {
-      ...rest,
-      id: pool.id.toLowerCase(),
-      token0: {
-        id: pool.token0.id.toLowerCase(),
-      },
-      token1: {
-        id: pool.token1.id.toLowerCase(),
-      },
-      tvlETH: parseFloat(totalValueLockedETH),
-      tvlUSD: parseFloat(totalValueLockedUSD),
-    };
-    });
+    const poolsSanitized = pools
+      .filter((pool) => parseInt(pool.liquidity) > 0)
+      .map((pool) => {
+        const { totalValueLockedETH, totalValueLockedUSD, ...rest } = pool;
+
+        return {
+          ...rest,
+          id: pool.id.toLowerCase(),
+          token0: {
+            id: pool.token0.id.toLowerCase(),
+          },
+          token1: {
+            id: pool.token1.id.toLowerCase(),
+          },
+          tvlETH: parseFloat(totalValueLockedETH),
+          tvlUSD: parseFloat(totalValueLockedUSD),
+        };
+      });
     return poolsSanitized;
   }
 }