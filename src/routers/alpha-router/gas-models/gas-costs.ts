import { BigNumber } from '@ethersproject/bignumber';
import { ChainId, Currency } from '@uniswap/sdk-core';

import { Protocol } from '@uniswap/router-sdk';
import { AAVE_MAINNET, LIDO_MAINNET } from '../../../providers';
import { V3Route, V4Route } from '../../router';

// Cost for crossing an uninitialized tick.
export const COST_PER_UNINIT_TICK = BigNumber.from(0);

//l2 execution fee on optimism is roughly the same as mainnet
export const BASE_SWAP_COST = (id: ChainId): BigNumber => {
  switch (id) {
    case ChainId.MAINNET:
    case ChainId.GOERLI:
    case ChainId.SEPOLIA:
    case ChainId.OPTIMISM:
    case ChainId.OPTIMISM_GOERLI:
    case ChainId.OPTIMISM_SEPOLIA:
    case ChainId.BNB:
    case ChainId.AVALANCHE:
    case ChainId.BASE:
    case ChainId.BASE_GOERLI:
    case ChainId.ZORA:
    case ChainId.ZORA_SEPOLIA:
    case ChainId.ROOTSTOCK:
    case ChainId.BLAST:
    case ChainId.ZKSYNC:
    case ChainId.WORLDCHAIN:
    case ChainId.UNICHAIN_SEPOLIA:
    case ChainId.UNICHAIN:
<<<<<<< HEAD
=======
    case ChainId.MONAD_TESTNET: // TODO: double check on monad gas
>>>>>>> 1a6bd6fc
      return BigNumber.from(2000);
    case ChainId.ARBITRUM_ONE:
    case ChainId.ARBITRUM_GOERLI:
    case ChainId.ARBITRUM_SEPOLIA:
      return BigNumber.from(5000);
    case ChainId.POLYGON:
    case ChainId.POLYGON_MUMBAI:
      return BigNumber.from(2000);

    case ChainId.CELO:
    case ChainId.CELO_ALFAJORES:
      return BigNumber.from(2000);

    //TODO determine if sufficient
    case ChainId.GNOSIS:
      return BigNumber.from(2000);
    case ChainId.MOONBEAM:
      return BigNumber.from(2000);
  }
};
export const COST_PER_INIT_TICK = (id: ChainId): BigNumber => {
  switch (id) {
    case ChainId.MAINNET:
    case ChainId.GOERLI:
    case ChainId.SEPOLIA:
    case ChainId.BNB:
    case ChainId.AVALANCHE:
      return BigNumber.from(31000);
    case ChainId.OPTIMISM:
    case ChainId.OPTIMISM_GOERLI:
    case ChainId.OPTIMISM_SEPOLIA:
    case ChainId.BASE:
    case ChainId.BASE_GOERLI:
    case ChainId.ZORA:
    case ChainId.ZORA_SEPOLIA:
    case ChainId.ROOTSTOCK:
    case ChainId.BLAST:
    case ChainId.ZKSYNC:
    case ChainId.WORLDCHAIN:
    case ChainId.UNICHAIN_SEPOLIA:
    case ChainId.UNICHAIN:
<<<<<<< HEAD
=======
    case ChainId.MONAD_TESTNET: // TODO: double check on monad gas
>>>>>>> 1a6bd6fc
      return BigNumber.from(31000);
    case ChainId.ARBITRUM_ONE:
    case ChainId.ARBITRUM_GOERLI:
    case ChainId.ARBITRUM_SEPOLIA:
      return BigNumber.from(31000);
    case ChainId.POLYGON:
    case ChainId.POLYGON_MUMBAI:
      return BigNumber.from(31000);
    case ChainId.CELO:
    case ChainId.CELO_ALFAJORES:
      return BigNumber.from(31000);
    case ChainId.GNOSIS:
      return BigNumber.from(31000);
    case ChainId.MOONBEAM:
      return BigNumber.from(31000);
  }
};

export const COST_PER_HOP = (id: ChainId): BigNumber => {
  switch (id) {
    case ChainId.MAINNET:
    case ChainId.GOERLI:
    case ChainId.SEPOLIA:
    case ChainId.BNB:
    case ChainId.OPTIMISM:
    case ChainId.OPTIMISM_GOERLI:
    case ChainId.OPTIMISM_SEPOLIA:
    case ChainId.AVALANCHE:
    case ChainId.BASE:
    case ChainId.BASE_GOERLI:
    case ChainId.ZORA:
    case ChainId.ZORA_SEPOLIA:
    case ChainId.ROOTSTOCK:
    case ChainId.BLAST:
    case ChainId.ZKSYNC:
    case ChainId.WORLDCHAIN:
    case ChainId.UNICHAIN_SEPOLIA:
    case ChainId.UNICHAIN:
<<<<<<< HEAD
=======
    case ChainId.MONAD_TESTNET: // TODO: double check on monad gas
>>>>>>> 1a6bd6fc
      return BigNumber.from(80000);
    case ChainId.ARBITRUM_ONE:
    case ChainId.ARBITRUM_GOERLI:
    case ChainId.ARBITRUM_SEPOLIA:
      return BigNumber.from(80000);
    case ChainId.POLYGON:
    case ChainId.POLYGON_MUMBAI:
      return BigNumber.from(80000);
    case ChainId.CELO:
    case ChainId.CELO_ALFAJORES:
      return BigNumber.from(80000);
    case ChainId.GNOSIS:
      return BigNumber.from(80000);
    case ChainId.MOONBEAM:
      return BigNumber.from(80000);
  }
};

export const SINGLE_HOP_OVERHEAD = (_id: ChainId): BigNumber => {
  return BigNumber.from(15000);
};

export const TOKEN_OVERHEAD = (
  id: ChainId,
  route: V3Route | V4Route
): BigNumber => {
  const currencies: Currency[] =
    route.protocol === Protocol.V4 ? route.currencyPath : route.tokenPath;
  let overhead = BigNumber.from(0);

  if (id == ChainId.MAINNET) {
    // AAVE's transfer contains expensive governance snapshotting logic. We estimate
    // it at around 150k.
    if (currencies.some((t: Currency) => t.equals(AAVE_MAINNET))) {
      overhead = overhead.add(150000);
    }

    // LDO's reaches out to an external token controller which adds a large overhead
    // of around 150k.
    if (currencies.some((t: Currency) => t.equals(LIDO_MAINNET))) {
      overhead = overhead.add(150000);
    }
  }

  return overhead;
};

// TODO: change per chain
export const NATIVE_WRAP_OVERHEAD = (id: ChainId): BigNumber => {
  switch (id) {
    default:
      return BigNumber.from(27938);
  }
};

export const NATIVE_UNWRAP_OVERHEAD = (id: ChainId): BigNumber => {
  switch (id) {
    default:
      return BigNumber.from(36000);
  }
};

export const NATIVE_OVERHEAD = (
  chainId: ChainId,
  amount: Currency,
  quote: Currency
): BigNumber => {
  if (amount.isNative) {
    // need to wrap eth in
    return NATIVE_WRAP_OVERHEAD(chainId);
  }
  if (quote.isNative) {
    // need to unwrap eth out
    return NATIVE_UNWRAP_OVERHEAD(chainId);
  }
  return BigNumber.from(0);
};<|MERGE_RESOLUTION|>--- conflicted
+++ resolved
@@ -29,10 +29,7 @@
     case ChainId.WORLDCHAIN:
     case ChainId.UNICHAIN_SEPOLIA:
     case ChainId.UNICHAIN:
-<<<<<<< HEAD
-=======
     case ChainId.MONAD_TESTNET: // TODO: double check on monad gas
->>>>>>> 1a6bd6fc
       return BigNumber.from(2000);
     case ChainId.ARBITRUM_ONE:
     case ChainId.ARBITRUM_GOERLI:
@@ -74,10 +71,7 @@
     case ChainId.WORLDCHAIN:
     case ChainId.UNICHAIN_SEPOLIA:
     case ChainId.UNICHAIN:
-<<<<<<< HEAD
-=======
     case ChainId.MONAD_TESTNET: // TODO: double check on monad gas
->>>>>>> 1a6bd6fc
       return BigNumber.from(31000);
     case ChainId.ARBITRUM_ONE:
     case ChainId.ARBITRUM_GOERLI:
@@ -116,10 +110,7 @@
     case ChainId.WORLDCHAIN:
     case ChainId.UNICHAIN_SEPOLIA:
     case ChainId.UNICHAIN:
-<<<<<<< HEAD
-=======
     case ChainId.MONAD_TESTNET: // TODO: double check on monad gas
->>>>>>> 1a6bd6fc
       return BigNumber.from(80000);
     case ChainId.ARBITRUM_ONE:
     case ChainId.ARBITRUM_GOERLI:
