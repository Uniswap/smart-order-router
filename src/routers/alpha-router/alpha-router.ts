import { BigNumber } from '@ethersproject/bignumber';
import { BaseProvider, JsonRpcProvider } from '@ethersproject/providers';
import DEFAULT_TOKEN_LIST from '@uniswap/default-token-list';
import { Protocol, SwapRouter, Trade, ZERO } from '@uniswap/router-sdk';
import {
  ChainId,
  Currency,
  Fraction,
  Token,
  TradeType,
} from '@uniswap/sdk-core';
import { TokenList } from '@uniswap/token-lists';
import { Pool, Position, SqrtPriceMath, TickMath } from '@uniswap/v3-sdk';
import retry from 'async-retry';
import JSBI from 'jsbi';
import _ from 'lodash';
import NodeCache from 'node-cache';

import {
  CachedRoutes,
  CacheMode,
  CachingGasStationProvider,
  CachingTokenProviderWithFallback,
  CachingV2PoolProvider,
  CachingV2SubgraphProvider,
  CachingV3PoolProvider,
  CachingV3SubgraphProvider,
  CachingV4SubgraphProvider,
  EIP1559GasPriceProvider,
  ETHGasStationInfoProvider,
  IOnChainQuoteProvider,
  IRouteCachingProvider,
  ISwapRouterProvider,
  ITokenPricesProvider,
  ITokenPropertiesProvider,
  IV2QuoteProvider,
  IV2SubgraphProvider,
  IV4SubgraphProvider,
  LegacyGasPriceProvider,
  NodeJSCache,
  OnChainGasPriceProvider,
  OnChainQuoteProvider,
  Simulator,
  StaticV2SubgraphProvider,
  StaticV3SubgraphProvider,
  StaticV4SubgraphProvider,
  SwapRouterProvider,
  TokenPropertiesProvider,
  UniswapMulticallProvider,
  URISubgraphProvider,
  V2QuoteProvider,
  V2SubgraphProviderWithFallBacks,
  V3SubgraphProviderWithFallBacks,
  V4SubgraphProviderWithFallBacks,
} from '../../providers';
import {
  CachingTokenListProvider,
  ITokenListProvider,
} from '../../providers/caching-token-list-provider';
import {
  GasPrice,
  IGasPriceProvider,
} from '../../providers/gas-price-provider';
import {
  IPortionProvider,
  PortionProvider,
} from '../../providers/portion-provider';
import { ProviderConfig } from '../../providers/provider';
import { OnChainTokenFeeFetcher } from '../../providers/token-fee-fetcher';
import { ITokenProvider, TokenProvider } from '../../providers/token-provider';
import {
  ITokenValidatorProvider,
  TokenValidatorProvider,
} from '../../providers/token-validator-provider';
import {
  IV2PoolProvider,
  V2PoolProvider,
} from '../../providers/v2/pool-provider';
import {
  ArbitrumGasData,
  ArbitrumGasDataProvider,
  IL2GasDataProvider,
} from '../../providers/v3/gas-data-provider';
import {
  IV3PoolProvider,
  V3PoolProvider,
} from '../../providers/v3/pool-provider';
import { IV3SubgraphProvider } from '../../providers/v3/subgraph-provider';
import { CachingV4PoolProvider } from '../../providers/v4/caching-pool-provider';
import {
  IV4PoolProvider,
  V4PoolProvider,
} from '../../providers/v4/pool-provider';
import { Erc20__factory } from '../../types/other/factories/Erc20__factory';
import {
  getAddress,
  getAddressLowerCase,
  getApplicableV4FeesTickspacingsHooks,
  HooksOptions,
  MIXED_SUPPORTED,
  shouldWipeoutCachedRoutes,
  SWAP_ROUTER_02_ADDRESSES,
  V4_SUPPORTED,
  WRAPPED_NATIVE_CURRENCY,
} from '../../util';
import { CurrencyAmount } from '../../util/amounts';
import {
  ID_TO_CHAIN_ID,
  ID_TO_NETWORK_NAME,
  V2_SUPPORTED,
} from '../../util/chains';
import {
  getHighestLiquidityV3NativePool,
  getHighestLiquidityV3USDPool,
} from '../../util/gas-factory-helpers';
import { log } from '../../util/log';
import {
  buildSwapMethodParameters,
  buildTrade,
} from '../../util/methodParameters';
import { metric, MetricLoggerUnit } from '../../util/metric';
import {
  BATCH_PARAMS,
  BLOCK_NUMBER_CONFIGS,
  DEFAULT_BATCH_PARAMS,
  DEFAULT_BLOCK_NUMBER_CONFIGS,
  DEFAULT_GAS_ERROR_FAILURE_OVERRIDES,
  DEFAULT_RETRY_OPTIONS,
  DEFAULT_SUCCESS_RATE_FAILURE_OVERRIDES,
  GAS_ERROR_FAILURE_OVERRIDES,
  RETRY_OPTIONS,
  SUCCESS_RATE_FAILURE_OVERRIDES,
} from '../../util/onchainQuoteProviderConfigs';
import { UNSUPPORTED_TOKENS } from '../../util/unsupported-tokens';
import {
  IRouter,
  ISwapToRatio,
  MethodParameters,
  MixedRoute,
  SwapAndAddConfig,
  SwapAndAddOptions,
  SwapAndAddParameters,
  SwapOptions,
  SwapRoute,
  SwapToRatioResponse,
  SwapToRatioStatus,
  SwapType,
  V2Route,
  V3Route,
  V4Route,
} from '../router';

import { UniversalRouterVersion } from '@uniswap/universal-router-sdk';
import { DEFAULT_BLOCKS_TO_LIVE } from '../../util/defaultBlocksToLive';
import { INTENT } from '../../util/intent';
import { serializeRouteIds } from '../../util/serializeRouteIds';
import {
  DEFAULT_ROUTING_CONFIG_BY_CHAIN,
  ETH_GAS_STATION_API_URL,
} from './config';
import {
  MixedRouteWithValidQuote,
  RouteWithValidQuote,
  V2RouteWithValidQuote,
  V3RouteWithValidQuote,
  V4RouteWithValidQuote,
} from './entities/route-with-valid-quote';
import { BestSwapRoute, getBestSwapRoute } from './functions/best-swap-route';
import { calculateRatioAmountIn } from './functions/calculate-ratio-amount-in';
import {
  CandidatePoolsBySelectionCriteria,
  getMixedCrossLiquidityCandidatePools,
  getV2CandidatePools,
  getV3CandidatePools,
  getV4CandidatePools,
  SubgraphPool,
  V2CandidatePools,
  V3CandidatePools,
  V4CandidatePools,
} from './functions/get-candidate-pools';
import { NATIVE_OVERHEAD } from './gas-models/gas-costs';
import {
  GasModelProviderConfig,
  GasModelType,
  IGasModel,
  IOnChainGasModelFactory,
  IV2GasModelFactory,
  LiquidityCalculationPools,
} from './gas-models/gas-model';
import { MixedRouteHeuristicGasModelFactory } from './gas-models/mixedRoute/mixed-route-heuristic-gas-model';
import { V2HeuristicGasModelFactory } from './gas-models/v2/v2-heuristic-gas-model';
import { V3HeuristicGasModelFactory } from './gas-models/v3/v3-heuristic-gas-model';
import { V4HeuristicGasModelFactory } from './gas-models/v4/v4-heuristic-gas-model';
import { GetQuotesResult, MixedQuoter, V2Quoter, V3Quoter } from './quoters';
import { V4Quoter } from './quoters/v4-quoter';

export type AlphaRouterParams = {
  /**
   * The chain id for this instance of the Alpha Router.
   */
  chainId: ChainId;
  /**
   * The Web3 provider for getting on-chain data.
   */
  provider: BaseProvider;
  /**
   * The provider to use for making multicalls. Used for getting on-chain data
   * like pools, tokens, quotes in batch.
   */
  multicall2Provider?: UniswapMulticallProvider;
  /**
   * The provider for getting all pools that exist on V4 from the Subgraph. The pools
   * from this provider are filtered during the algorithm to a set of candidate pools.
   */
  v4SubgraphProvider?: IV4SubgraphProvider;
  /**
   * The provider for getting data about V4 pools.
   */
  v4PoolProvider?: IV4PoolProvider;
  /**
   * The provider for getting all pools that exist on V3 from the Subgraph. The pools
   * from this provider are filtered during the algorithm to a set of candidate pools.
   */
  v3SubgraphProvider?: IV3SubgraphProvider;
  /**
   * The provider for getting data about V3 pools.
   */
  v3PoolProvider?: IV3PoolProvider;
  /**
   * The provider for getting V3 quotes.
   */
  onChainQuoteProvider?: IOnChainQuoteProvider;
  /**
   * The provider for getting all pools that exist on V2 from the Subgraph. The pools
   * from this provider are filtered during the algorithm to a set of candidate pools.
   */
  v2SubgraphProvider?: IV2SubgraphProvider;
  /**
   * The provider for getting data about V2 pools.
   */
  v2PoolProvider?: IV2PoolProvider;
  /**
   * The provider for getting V3 quotes.
   */
  v2QuoteProvider?: IV2QuoteProvider;
  /**
   * The provider for getting data about Tokens.
   */
  tokenProvider?: ITokenProvider;
  /**
   * The provider for getting the current gas price to use when account for gas in the
   * algorithm.
   */
  gasPriceProvider?: IGasPriceProvider;
  /**
   * A factory for generating a gas model that is used when estimating the gas used by
   * V4 routes.
   */
  v4GasModelFactory?: IOnChainGasModelFactory<V4RouteWithValidQuote>;
  /**
   * A factory for generating a gas model that is used when estimating the gas used by
   * V3 routes.
   */
  v3GasModelFactory?: IOnChainGasModelFactory<V3RouteWithValidQuote>;
  /**
   * A factory for generating a gas model that is used when estimating the gas used by
   * V2 routes.
   */
  v2GasModelFactory?: IV2GasModelFactory;
  /**
   * A factory for generating a gas model that is used when estimating the gas used by
   * V3 routes.
   */
  mixedRouteGasModelFactory?: IOnChainGasModelFactory<MixedRouteWithValidQuote>;
  /**
   * A token list that specifies Token that should be blocked from routing through.
   * Defaults to Uniswap's unsupported token list.
   */
  blockedTokenListProvider?: ITokenListProvider;

  /**
   * Calls lens function on SwapRouter02 to determine ERC20 approval types for
   * LP position tokens.
   */
  swapRouterProvider?: ISwapRouterProvider;

  /**
   * A token validator for detecting fee-on-transfer tokens or tokens that can't be transferred.
   */
  tokenValidatorProvider?: ITokenValidatorProvider;

  /**
   * Calls the arbitrum gas data contract to fetch constants for calculating the l1 fee.
   */
  arbitrumGasDataProvider?: IL2GasDataProvider<ArbitrumGasData>;

  /**
   * Simulates swaps and returns new SwapRoute with updated gas estimates.
   */
  simulator?: Simulator;

  /**
   * A provider for caching the best route given an amount, quoteToken, tradeType
   */
  routeCachingProvider?: IRouteCachingProvider;

  /**
   * A provider for getting token properties for special tokens like fee-on-transfer tokens.
   */
  tokenPropertiesProvider?: ITokenPropertiesProvider;

  /**
   * A provider for computing the portion-related data for routes and quotes.
   */
  portionProvider?: IPortionProvider;

  /**
   * All the supported v2 chains configuration
   */
  v2Supported?: ChainId[];

  /**
   * All the supported v4 chains configuration
   */
  v4Supported?: ChainId[];

  /**
   * All the supported mixed chains configuration
   */
  mixedSupported?: ChainId[];

  /**
   * The v4 pool params to be used for the v4 pool provider.
   * fee tiers, tickspacings, and hook addresses
   */
  v4PoolParams?: Array<[number, number, string]>;

  /**
   * We want to rollout the cached routes cache invalidation carefully.
   * Because a wrong fix might impact prod success rate and/or latency.
   */
  cachedRoutesCacheInvalidationFixRolloutPercentage?: number;

  /**
   * The token prices provider to get the usd prices of tokens.
   */
  tokenPriceProvider?: ITokenPricesProvider;
};

export class MapWithLowerCaseKey<V> extends Map<string, V> {
  override set(key: string, value: V): this {
    return super.set(key.toLowerCase(), value);
  }
}

export class LowerCaseStringArray extends Array<string> {
  constructor(...items: string[]) {
    // Convert all items to lowercase before calling the parent constructor
    super(...items.map((item) => item.toLowerCase()));
  }
}

/**
 * Determines the pools that the algorithm will consider when finding the optimal swap.
 *
 * All pools on each protocol are filtered based on the heuristics specified here to generate
 * the set of candidate pools. The Top N pools are taken by Total Value Locked (TVL).
 *
 * Higher values here result in more pools to explore which results in higher latency.
 */
export type ProtocolPoolSelection = {
  /**
   * The top N pools by TVL out of all pools on the protocol.
   */
  topN: number;
  /**
   * The top N pools by TVL of pools that consist of tokenIn and tokenOut.
   */
  topNDirectSwaps: number;
  /**
   * The top N pools by TVL of pools where one token is tokenIn and the
   * top N pools by TVL of pools where one token is tokenOut tokenOut.
   */
  topNTokenInOut: number;
  /**
   * Given the topNTokenInOut pools, gets the top N pools that involve the other token.
   * E.g. for a WETH -> USDC swap, if topNTokenInOut found WETH -> DAI and WETH -> USDT,
   * a value of 2 would find the top 2 pools that involve DAI and top 2 pools that involve USDT.
   */
  topNSecondHop: number;
  /**
   * Given the topNTokenInOut pools and a token address,
   * gets the top N pools that involve the other token.
   * If token address is not on the list, we default to topNSecondHop.
   * E.g. for a WETH -> USDC swap, if topNTokenInOut found WETH -> DAI and WETH -> USDT,
   * and there's a mapping USDT => 4, but no mapping for DAI
   * it would find the top 4 pools that involve USDT, and find the topNSecondHop pools that involve DAI
   */
  topNSecondHopForTokenAddress?: MapWithLowerCaseKey<number>;
  /**
   * List of token addresses to avoid using as a second hop.
   * There might be multiple reasons why we would like to avoid a specific token,
   *   but the specific reason that we are trying to solve is when the pool is not synced properly
   *   e.g. when the pool has a rebasing token that isn't syncing the pool on every rebase.
   */
  tokensToAvoidOnSecondHops?: LowerCaseStringArray;
  /**
   * The top N pools for token in and token out that involve a token from a list of
   * hardcoded 'base tokens'. These are standard tokens such as WETH, USDC, DAI, etc.
   * This is similar to how the legacy routing algorithm used by Uniswap would select
   * pools and is intended to make the new pool selection algorithm close to a superset
   * of the old algorithm.
   */
  topNWithEachBaseToken: number;
  /**
   * Given the topNWithEachBaseToken pools, takes the top N pools from the full list.
   * E.g. for a WETH -> USDC swap, if topNWithEachBaseToken found WETH -0.05-> DAI,
   * WETH -0.01-> DAI, WETH -0.05-> USDC, WETH -0.3-> USDC, a value of 2 would reduce
   * this set to the top 2 pools from that full list.
   */
  topNWithBaseToken: number;
};

export type AlphaRouterConfig = {
  /**
   * The block number to use for all on-chain data. If not provided, the router will
   * use the latest block returned by the provider.
   */
  blockNumber?: number | Promise<number>;
  /**
   * The protocols to consider when finding the optimal swap. If not provided all protocols
   * will be used.
   */
  protocols?: Protocol[];
  /**
   * The protocols-version pools to be excluded from the mixed routes.
   */
  excludedProtocolsFromMixed?: Protocol[];
  /**
   * Config for selecting which pools to consider routing via on V2.
   */
  v2PoolSelection: ProtocolPoolSelection;
  /**
   * Config for selecting which pools to consider routing via on V3.
   */
  v3PoolSelection: ProtocolPoolSelection;
  /**
   * Config for selecting which pools to consider routing via on V4.
   */
  v4PoolSelection: ProtocolPoolSelection;
  /**
   * For each route, the maximum number of hops to consider. More hops will increase latency of the algorithm.
   */
  maxSwapsPerPath: number;
  /**
   * The maximum number of splits in the returned route. A higher maximum will increase latency of the algorithm.
   */
  maxSplits: number;
  /**
   * The minimum number of splits in the returned route.
   * This parameters should always be set to 1. It is only included for testing purposes.
   */
  minSplits: number;
  /**
   * Forces the returned swap to route across all protocols.
   * This parameter should always be false. It is only included for testing purposes.
   */
  forceCrossProtocol: boolean;
  /**
   * Force the alpha router to choose a mixed route swap.
   * Default will be falsy. It is only included for testing purposes.
   */
  forceMixedRoutes?: boolean;
  /**
   * The minimum percentage of the input token to use for each route in a split route.
   * All routes will have a multiple of this value. For example is distribution percentage is 5,
   * a potential return swap would be:
   *
   * 5% of input => Route 1
   * 55% of input => Route 2
   * 40% of input => Route 3
   */
  distributionPercent: number;
  /**
   * Flag to indicate whether to use the cached routes or not.
   * By default, the cached routes will be used.
   */
  useCachedRoutes?: boolean;
  /**
   * Flag to indicate whether to write to the cached routes or not.
   * By default, the cached routes will be written to.
   */
  writeToCachedRoutes?: boolean;
  /**
   * Flag to indicate whether to use the CachedRoutes in optimistic mode.
   * Optimistic mode means that we will allow blocksToLive greater than 1.
   */
  optimisticCachedRoutes?: boolean;
  /**
   * Debug param that helps to see the short-term latencies improvements without impacting the main path.
   */
  debugRouting?: boolean;
  /**
   * Flag that allow us to override the cache mode.
   */
  overwriteCacheMode?: CacheMode;
  /**
   * Flag for token properties provider to enable fetching fee-on-transfer tokens.
   */
  enableFeeOnTransferFeeFetching?: boolean;
  /**
   * Tenderly natively support save simulation failures if failed,
   * we need this as a pass-through flag to enable/disable this feature.
   */
  saveTenderlySimulationIfFailed?: boolean;
  /**
   * Include an additional response field specifying the swap gas estimation in terms of a specific gas token.
   * This requires a suitable Native/GasToken pool to exist on V3. If one does not exist this field will return null.
   */
  gasToken?: string;
  /**
   * The version of the universal router to use.
   */
  universalRouterVersion?: UniversalRouterVersion;
  /**
   * pass in routing-api intent to align the intent between routing-api and SOR
   */
  intent?: INTENT;
  /**
   * boolean flag to control whether we should enable mixed route that connects ETH <-> WETH
   */
  shouldEnableMixedRouteEthWeth?: boolean;
  /**
   * hashed router ids of the cached route, if the online routing lambda uses the cached route to serve the quote
   */
  cachedRoutesRouteIds?: string;
  /**
   * enable mixed route with UR1_2 version backward compatibility issue
   */
  enableMixedRouteWithUR1_2?: boolean;
  /**
   * enable debug mode for async routing lambda
   */
  enableDebug?: boolean;
  /**
   * pass in hooks options for hooks routing toggles from the frontend
   */
  hooksOptions?: HooksOptions;
  /**
   * Used in order to skip cached routes if input amount is larger than this amount.
   */
  largeSwapUsdThreshold?: number;
};

export class AlphaRouter
  implements
    IRouter<AlphaRouterConfig>,
    ISwapToRatio<AlphaRouterConfig, SwapAndAddConfig>
{
  protected chainId: ChainId;
  protected provider: BaseProvider;
  protected multicall2Provider: UniswapMulticallProvider;
  protected v4SubgraphProvider: IV4SubgraphProvider;
  protected v4PoolProvider: IV4PoolProvider;
  protected v3SubgraphProvider: IV3SubgraphProvider;
  protected v3PoolProvider: IV3PoolProvider;
  protected onChainQuoteProvider: IOnChainQuoteProvider;
  protected v2SubgraphProvider: IV2SubgraphProvider;
  protected v2QuoteProvider: IV2QuoteProvider;
  protected v2PoolProvider: IV2PoolProvider;
  protected tokenProvider: ITokenProvider;
  protected gasPriceProvider: IGasPriceProvider;
  protected swapRouterProvider: ISwapRouterProvider;
  protected v4GasModelFactory: IOnChainGasModelFactory<V4RouteWithValidQuote>;
  protected v3GasModelFactory: IOnChainGasModelFactory<V3RouteWithValidQuote>;
  protected v2GasModelFactory: IV2GasModelFactory;
  protected mixedRouteGasModelFactory: IOnChainGasModelFactory<MixedRouteWithValidQuote>;
  protected tokenValidatorProvider?: ITokenValidatorProvider;
  protected blockedTokenListProvider?: ITokenListProvider;
  protected l2GasDataProvider?: IL2GasDataProvider<ArbitrumGasData>;
  protected simulator?: Simulator;
  protected v2Quoter: V2Quoter;
  protected v3Quoter: V3Quoter;
  protected v4Quoter: V4Quoter;
  protected mixedQuoter: MixedQuoter;
  protected routeCachingProvider?: IRouteCachingProvider;
  protected tokenPropertiesProvider: ITokenPropertiesProvider;
  protected portionProvider: IPortionProvider;
  protected v2Supported?: ChainId[];
  protected v4Supported?: ChainId[];
  protected mixedSupported?: ChainId[];
  protected v4PoolParams?: Array<[number, number, string]>;
  protected cachedRoutesCacheInvalidationFixRolloutPercentage?: number;
  protected shouldEnableMixedRouteEthWeth?: boolean;
  protected tokenPriceProvider?: ITokenPricesProvider;

  constructor({
    chainId,
    provider,
    multicall2Provider,
    v4SubgraphProvider,
    v4PoolProvider,
    v3PoolProvider,
    onChainQuoteProvider,
    v2PoolProvider,
    v2QuoteProvider,
    v2SubgraphProvider,
    tokenProvider,
    blockedTokenListProvider,
    v3SubgraphProvider,
    gasPriceProvider,
    v4GasModelFactory,
    v3GasModelFactory,
    v2GasModelFactory,
    mixedRouteGasModelFactory,
    swapRouterProvider,
    tokenValidatorProvider,
    arbitrumGasDataProvider,
    simulator,
    routeCachingProvider,
    tokenPropertiesProvider,
    portionProvider,
    v2Supported,
    v4Supported,
    mixedSupported,
    v4PoolParams,
    cachedRoutesCacheInvalidationFixRolloutPercentage,
    tokenPriceProvider,
  }: AlphaRouterParams) {
    this.chainId = chainId;
    this.provider = provider;
    this.multicall2Provider =
      multicall2Provider ??
      new UniswapMulticallProvider(chainId, provider, 375_000);
    this.v4PoolProvider =
      v4PoolProvider ??
      new CachingV4PoolProvider(
        this.chainId,
        new V4PoolProvider(ID_TO_CHAIN_ID(chainId), this.multicall2Provider),
        new NodeJSCache(new NodeCache({ stdTTL: 360, useClones: false }))
      );
    this.v3PoolProvider =
      v3PoolProvider ??
      new CachingV3PoolProvider(
        this.chainId,
        new V3PoolProvider(ID_TO_CHAIN_ID(chainId), this.multicall2Provider),
        new NodeJSCache(new NodeCache({ stdTTL: 360, useClones: false }))
      );
    this.simulator = simulator;
    this.routeCachingProvider = routeCachingProvider;

    if (onChainQuoteProvider) {
      this.onChainQuoteProvider = onChainQuoteProvider;
    } else {
      switch (chainId) {
        case ChainId.OPTIMISM:
        case ChainId.OPTIMISM_GOERLI:
        case ChainId.OPTIMISM_SEPOLIA:
          this.onChainQuoteProvider = new OnChainQuoteProvider(
            chainId,
            provider,
            this.multicall2Provider,
            {
              retries: 2,
              minTimeout: 100,
              maxTimeout: 1000,
            },
            (_) => {
              return {
                multicallChunk: 110,
                gasLimitPerCall: 1_200_000,
                quoteMinSuccessRate: 0.1,
              };
            },
            (_) => {
              return {
                gasLimitOverride: 3_000_000,
                multicallChunk: 45,
              };
            },
            (_) => {
              return {
                gasLimitOverride: 3_000_000,
                multicallChunk: 45,
              };
            },
            (_) => {
              return {
                baseBlockOffset: -10,
                rollback: {
                  enabled: true,
                  attemptsBeforeRollback: 1,
                  rollbackBlockOffset: -10,
                },
              };
            }
          );
          break;
        case ChainId.BASE:
        case ChainId.BLAST:
        case ChainId.ZORA:
        case ChainId.WORLDCHAIN:
        case ChainId.UNICHAIN_SEPOLIA:
        case ChainId.MONAD_TESTNET:
        case ChainId.BASE_SEPOLIA:
        case ChainId.UNICHAIN:
        case ChainId.BASE_GOERLI:
        case ChainId.SONEIUM:
          this.onChainQuoteProvider = new OnChainQuoteProvider(
            chainId,
            provider,
            this.multicall2Provider,
            {
              retries: 2,
              minTimeout: 100,
              maxTimeout: 1000,
            },
            (_) => {
              return {
                multicallChunk: 80,
                gasLimitPerCall: 1_200_000,
                quoteMinSuccessRate: 0.1,
              };
            },
            (_) => {
              return {
                gasLimitOverride: 3_000_000,
                multicallChunk: 45,
              };
            },
            (_) => {
              return {
                gasLimitOverride: 3_000_000,
                multicallChunk: 45,
              };
            },
            (_) => {
              return {
                baseBlockOffset: -10,
                rollback: {
                  enabled: true,
                  attemptsBeforeRollback: 1,
                  rollbackBlockOffset: -10,
                },
              };
            }
          );
          break;
        case ChainId.ZKSYNC:
          this.onChainQuoteProvider = new OnChainQuoteProvider(
            chainId,
            provider,
            this.multicall2Provider,
            {
              retries: 2,
              minTimeout: 100,
              maxTimeout: 1000,
            },
            (_) => {
              return {
                multicallChunk: 27,
                gasLimitPerCall: 3_000_000,
                quoteMinSuccessRate: 0.1,
              };
            },
            (_) => {
              return {
                gasLimitOverride: 6_000_000,
                multicallChunk: 13,
              };
            },
            (_) => {
              return {
                gasLimitOverride: 6_000_000,
                multicallChunk: 13,
              };
            },
            (_) => {
              return {
                baseBlockOffset: -10,
                rollback: {
                  enabled: true,
                  attemptsBeforeRollback: 1,
                  rollbackBlockOffset: -10,
                },
              };
            }
          );
          break;
        case ChainId.ARBITRUM_ONE:
        case ChainId.ARBITRUM_GOERLI:
        case ChainId.ARBITRUM_SEPOLIA:
          this.onChainQuoteProvider = new OnChainQuoteProvider(
            chainId,
            provider,
            this.multicall2Provider,
            {
              retries: 2,
              minTimeout: 100,
              maxTimeout: 1000,
            },
            (_) => {
              return {
                multicallChunk: 10,
                gasLimitPerCall: 12_000_000,
                quoteMinSuccessRate: 0.1,
              };
            },
            (_) => {
              return {
                gasLimitOverride: 30_000_000,
                multicallChunk: 6,
              };
            },
            (_) => {
              return {
                gasLimitOverride: 30_000_000,
                multicallChunk: 6,
              };
            }
          );
          break;
        case ChainId.CELO:
        case ChainId.CELO_ALFAJORES:
          this.onChainQuoteProvider = new OnChainQuoteProvider(
            chainId,
            provider,
            this.multicall2Provider,
            {
              retries: 2,
              minTimeout: 100,
              maxTimeout: 1000,
            },
            (_) => {
              return {
                multicallChunk: 10,
                gasLimitPerCall: 5_000_000,
                quoteMinSuccessRate: 0.1,
              };
            },
            (_) => {
              return {
                gasLimitOverride: 5_000_000,
                multicallChunk: 5,
              };
            },
            (_) => {
              return {
                gasLimitOverride: 6_250_000,
                multicallChunk: 4,
              };
            }
          );
          break;
        case ChainId.POLYGON_MUMBAI:
        case ChainId.SEPOLIA:
        case ChainId.MAINNET:
        case ChainId.POLYGON:
          this.onChainQuoteProvider = new OnChainQuoteProvider(
            chainId,
            provider,
            this.multicall2Provider,
            RETRY_OPTIONS[chainId],
            (_) => BATCH_PARAMS[chainId]!,
            (_) => GAS_ERROR_FAILURE_OVERRIDES[chainId]!,
            (_) => SUCCESS_RATE_FAILURE_OVERRIDES[chainId]!,
            (_) => BLOCK_NUMBER_CONFIGS[chainId]!
          );
          break;
        default:
          this.onChainQuoteProvider = new OnChainQuoteProvider(
            chainId,
            provider,
            this.multicall2Provider,
            DEFAULT_RETRY_OPTIONS,
            (_) => DEFAULT_BATCH_PARAMS,
            (_) => DEFAULT_GAS_ERROR_FAILURE_OVERRIDES,
            (_) => DEFAULT_SUCCESS_RATE_FAILURE_OVERRIDES,
            (_) => DEFAULT_BLOCK_NUMBER_CONFIGS
          );
          break;
      }
    }

    if (tokenValidatorProvider) {
      this.tokenValidatorProvider = tokenValidatorProvider;
    } else if (this.chainId === ChainId.MAINNET) {
      this.tokenValidatorProvider = new TokenValidatorProvider(
        this.chainId,
        this.multicall2Provider,
        new NodeJSCache(new NodeCache({ stdTTL: 30000, useClones: false }))
      );
    }
    if (tokenPriceProvider) {
      this.tokenPriceProvider = tokenPriceProvider;
    }
    if (tokenPropertiesProvider) {
      this.tokenPropertiesProvider = tokenPropertiesProvider;
    } else {
      this.tokenPropertiesProvider = new TokenPropertiesProvider(
        this.chainId,
        new NodeJSCache(new NodeCache({ stdTTL: 86400, useClones: false })),
        new OnChainTokenFeeFetcher(this.chainId, provider)
      );
    }
    this.v2PoolProvider =
      v2PoolProvider ??
      new CachingV2PoolProvider(
        chainId,
        new V2PoolProvider(
          chainId,
          this.multicall2Provider,
          this.tokenPropertiesProvider
        ),
        new NodeJSCache(new NodeCache({ stdTTL: 60, useClones: false }))
      );

    this.v2QuoteProvider = v2QuoteProvider ?? new V2QuoteProvider();

    this.blockedTokenListProvider =
      blockedTokenListProvider ??
      new CachingTokenListProvider(
        chainId,
        UNSUPPORTED_TOKENS as TokenList,
        new NodeJSCache(new NodeCache({ stdTTL: 3600, useClones: false }))
      );
    this.tokenProvider =
      tokenProvider ??
      new CachingTokenProviderWithFallback(
        chainId,
        new NodeJSCache(new NodeCache({ stdTTL: 3600, useClones: false })),
        new CachingTokenListProvider(
          chainId,
          DEFAULT_TOKEN_LIST,
          new NodeJSCache(new NodeCache({ stdTTL: 3600, useClones: false }))
        ),
        new TokenProvider(chainId, this.multicall2Provider)
      );
    this.portionProvider = portionProvider ?? new PortionProvider();

    const chainName = ID_TO_NETWORK_NAME(chainId);

    // ipfs urls in the following format: `https://cloudflare-ipfs.com/ipns/api.uniswap.org/v1/pools/${protocol}/${chainName}.json`;
    if (v2SubgraphProvider) {
      this.v2SubgraphProvider = v2SubgraphProvider;
    } else {
      this.v2SubgraphProvider = new V2SubgraphProviderWithFallBacks([
        new CachingV2SubgraphProvider(
          chainId,
          new URISubgraphProvider(
            chainId,
            `https://cloudflare-ipfs.com/ipns/api.uniswap.org/v1/pools/v2/${chainName}.json`,
            undefined,
            0
          ),
          new NodeJSCache(new NodeCache({ stdTTL: 300, useClones: false }))
        ),
        new StaticV2SubgraphProvider(chainId),
      ]);
    }

    if (v3SubgraphProvider) {
      this.v3SubgraphProvider = v3SubgraphProvider;
    } else {
      this.v3SubgraphProvider = new V3SubgraphProviderWithFallBacks([
        new CachingV3SubgraphProvider(
          chainId,
          new URISubgraphProvider(
            chainId,
            `https://cloudflare-ipfs.com/ipns/api.uniswap.org/v1/pools/v3/${chainName}.json`,
            undefined,
            0
          ),
          new NodeJSCache(new NodeCache({ stdTTL: 300, useClones: false }))
        ),
        new StaticV3SubgraphProvider(chainId, this.v3PoolProvider),
      ]);
    }

    this.v4PoolParams =
      v4PoolParams ?? getApplicableV4FeesTickspacingsHooks(chainId);
    if (v4SubgraphProvider) {
      this.v4SubgraphProvider = v4SubgraphProvider;
    } else {
      this.v4SubgraphProvider = new V4SubgraphProviderWithFallBacks([
        new CachingV4SubgraphProvider(
          chainId,
          new URISubgraphProvider(
            chainId,
            `https://cloudflare-ipfs.com/ipns/api.uniswap.org/v1/pools/v4/${chainName}.json`,
            undefined,
            0
          ),
          new NodeJSCache(new NodeCache({ stdTTL: 300, useClones: false }))
        ),
        new StaticV4SubgraphProvider(
          chainId,
          this.v4PoolProvider,
          this.v4PoolParams
        ),
      ]);
    }

    let gasPriceProviderInstance: IGasPriceProvider;
    if (JsonRpcProvider.isProvider(this.provider)) {
      gasPriceProviderInstance = new OnChainGasPriceProvider(
        chainId,
        new EIP1559GasPriceProvider(this.provider as JsonRpcProvider),
        new LegacyGasPriceProvider(this.provider as JsonRpcProvider)
      );
    } else {
      gasPriceProviderInstance = new ETHGasStationInfoProvider(
        ETH_GAS_STATION_API_URL
      );
    }

    this.gasPriceProvider =
      gasPriceProvider ??
      new CachingGasStationProvider(
        chainId,
        gasPriceProviderInstance,
        new NodeJSCache<GasPrice>(
          new NodeCache({ stdTTL: 7, useClones: false })
        )
      );
    this.v4GasModelFactory =
      v4GasModelFactory ?? new V4HeuristicGasModelFactory(this.provider);
    this.v3GasModelFactory =
      v3GasModelFactory ?? new V3HeuristicGasModelFactory(this.provider);
    this.v2GasModelFactory =
      v2GasModelFactory ?? new V2HeuristicGasModelFactory(this.provider);
    this.mixedRouteGasModelFactory =
      mixedRouteGasModelFactory ?? new MixedRouteHeuristicGasModelFactory();

    this.swapRouterProvider =
      swapRouterProvider ??
      new SwapRouterProvider(this.multicall2Provider, this.chainId);

    if (
      chainId === ChainId.ARBITRUM_ONE ||
      chainId === ChainId.ARBITRUM_GOERLI
    ) {
      this.l2GasDataProvider =
        arbitrumGasDataProvider ??
        new ArbitrumGasDataProvider(chainId, this.provider);
    }

    // Initialize the Quoters.
    // Quoters are an abstraction encapsulating the business logic of fetching routes and quotes.
    this.v2Quoter = new V2Quoter(
      this.v2SubgraphProvider,
      this.v2PoolProvider,
      this.v2QuoteProvider,
      this.v2GasModelFactory,
      this.tokenProvider,
      this.chainId,
      this.blockedTokenListProvider,
      this.tokenValidatorProvider,
      this.l2GasDataProvider
    );

    this.v3Quoter = new V3Quoter(
      this.v3SubgraphProvider,
      this.v3PoolProvider,
      this.onChainQuoteProvider,
      this.tokenProvider,
      this.chainId,
      this.blockedTokenListProvider,
      this.tokenValidatorProvider
    );

    this.v4Quoter = new V4Quoter(
      this.v4SubgraphProvider,
      this.v4PoolProvider,
      this.onChainQuoteProvider,
      this.tokenProvider,
      this.chainId,
      this.blockedTokenListProvider,
      this.tokenValidatorProvider
    );

    this.mixedQuoter = new MixedQuoter(
      this.v4SubgraphProvider,
      this.v4PoolProvider,
      this.v3SubgraphProvider,
      this.v3PoolProvider,
      this.v2SubgraphProvider,
      this.v2PoolProvider,
      this.onChainQuoteProvider,
      this.tokenProvider,
      this.chainId,
      this.blockedTokenListProvider,
      this.tokenValidatorProvider
    );

    this.v2Supported = v2Supported ?? V2_SUPPORTED;
    this.v4Supported = v4Supported ?? V4_SUPPORTED;
    this.mixedSupported = mixedSupported ?? MIXED_SUPPORTED;

    this.cachedRoutesCacheInvalidationFixRolloutPercentage =
      cachedRoutesCacheInvalidationFixRolloutPercentage;
  }

  public async routeToRatio(
    token0Balance: CurrencyAmount,
    token1Balance: CurrencyAmount,
    position: Position,
    swapAndAddConfig: SwapAndAddConfig,
    swapAndAddOptions?: SwapAndAddOptions,
    routingConfig: Partial<AlphaRouterConfig> = DEFAULT_ROUTING_CONFIG_BY_CHAIN(
      this.chainId
    )
  ): Promise<SwapToRatioResponse> {
    if (
      token1Balance.currency.wrapped.sortsBefore(token0Balance.currency.wrapped)
    ) {
      [token0Balance, token1Balance] = [token1Balance, token0Balance];
    }

    let preSwapOptimalRatio = this.calculateOptimalRatio(
      position,
      position.pool.sqrtRatioX96,
      true
    );
    // set up parameters according to which token will be swapped
    let zeroForOne: boolean;
    if (position.pool.tickCurrent > position.tickUpper) {
      zeroForOne = true;
    } else if (position.pool.tickCurrent < position.tickLower) {
      zeroForOne = false;
    } else {
      zeroForOne = new Fraction(
        token0Balance.quotient,
        token1Balance.quotient
      ).greaterThan(preSwapOptimalRatio);
      if (!zeroForOne) preSwapOptimalRatio = preSwapOptimalRatio.invert();
    }

    const [inputBalance, outputBalance] = zeroForOne
      ? [token0Balance, token1Balance]
      : [token1Balance, token0Balance];

    let optimalRatio = preSwapOptimalRatio;
    let postSwapTargetPool = position.pool;
    let exchangeRate: Fraction = zeroForOne
      ? position.pool.token0Price
      : position.pool.token1Price;
    let swap: SwapRoute | null = null;
    let ratioAchieved = false;
    let n = 0;
    // iterate until we find a swap with a sufficient ratio or return null
    while (!ratioAchieved) {
      n++;
      if (n > swapAndAddConfig.maxIterations) {
        log.info('max iterations exceeded');
        return {
          status: SwapToRatioStatus.NO_ROUTE_FOUND,
          error: 'max iterations exceeded',
        };
      }

      const amountToSwap = calculateRatioAmountIn(
        optimalRatio,
        exchangeRate,
        inputBalance,
        outputBalance
      );
      if (amountToSwap.equalTo(0)) {
        log.info(`no swap needed: amountToSwap = 0`);
        return {
          status: SwapToRatioStatus.NO_SWAP_NEEDED,
        };
      }
      swap = await this.route(
        amountToSwap,
        outputBalance.currency,
        TradeType.EXACT_INPUT,
        undefined,
        {
          ...DEFAULT_ROUTING_CONFIG_BY_CHAIN(this.chainId),
          ...routingConfig,
          /// @dev We do not want to query for mixedRoutes for routeToRatio as they are not supported
          /// [Protocol.V3, Protocol.V2] will make sure we only query for V3 and V2
          protocols: [Protocol.V3, Protocol.V2],
        }
      );
      if (!swap) {
        log.info('no route found from this.route()');
        return {
          status: SwapToRatioStatus.NO_ROUTE_FOUND,
          error: 'no route found',
        };
      }

      const inputBalanceUpdated = inputBalance.subtract(
        swap.trade!.inputAmount
      );
      const outputBalanceUpdated = outputBalance.add(swap.trade!.outputAmount);
      const newRatio = inputBalanceUpdated.divide(outputBalanceUpdated);

      let targetPoolPriceUpdate;
      swap.route.forEach((route) => {
        if (route.protocol === Protocol.V3) {
          const v3Route = route as V3RouteWithValidQuote;
          v3Route.route.pools.forEach((pool, i) => {
            if (
              pool.token0.equals(position.pool.token0) &&
              pool.token1.equals(position.pool.token1) &&
              pool.fee === position.pool.fee
            ) {
              targetPoolPriceUpdate = JSBI.BigInt(
                v3Route.sqrtPriceX96AfterList[i]!.toString()
              );
              optimalRatio = this.calculateOptimalRatio(
                position,
                JSBI.BigInt(targetPoolPriceUpdate!.toString()),
                zeroForOne
              );
            }
          });
        }
      });
      if (!targetPoolPriceUpdate) {
        optimalRatio = preSwapOptimalRatio;
      }
      ratioAchieved =
        newRatio.equalTo(optimalRatio) ||
        this.absoluteValue(
          newRatio.asFraction.divide(optimalRatio).subtract(1)
        ).lessThan(swapAndAddConfig.ratioErrorTolerance);

      if (ratioAchieved && targetPoolPriceUpdate) {
        postSwapTargetPool = new Pool(
          position.pool.token0,
          position.pool.token1,
          position.pool.fee,
          targetPoolPriceUpdate,
          position.pool.liquidity,
          TickMath.getTickAtSqrtRatio(targetPoolPriceUpdate),
          position.pool.tickDataProvider
        );
      }
      exchangeRate = swap.trade!.outputAmount.divide(swap.trade!.inputAmount);

      log.info(
        {
          exchangeRate: exchangeRate.asFraction.toFixed(18),
          optimalRatio: optimalRatio.asFraction.toFixed(18),
          newRatio: newRatio.asFraction.toFixed(18),
          inputBalanceUpdated: inputBalanceUpdated.asFraction.toFixed(18),
          outputBalanceUpdated: outputBalanceUpdated.asFraction.toFixed(18),
          ratioErrorTolerance: swapAndAddConfig.ratioErrorTolerance.toFixed(18),
          iterationN: n.toString(),
        },
        'QuoteToRatio Iteration Parameters'
      );

      if (exchangeRate.equalTo(0)) {
        log.info('exchangeRate to 0');
        return {
          status: SwapToRatioStatus.NO_ROUTE_FOUND,
          error: 'insufficient liquidity to swap to optimal ratio',
        };
      }
    }

    if (!swap) {
      return {
        status: SwapToRatioStatus.NO_ROUTE_FOUND,
        error: 'no route found',
      };
    }
    let methodParameters: MethodParameters | undefined;
    if (swapAndAddOptions) {
      methodParameters = await this.buildSwapAndAddMethodParameters(
        swap.trade,
        swapAndAddOptions,
        {
          initialBalanceTokenIn: inputBalance,
          initialBalanceTokenOut: outputBalance,
          preLiquidityPosition: position,
        }
      );
    }

    return {
      status: SwapToRatioStatus.SUCCESS,
      result: { ...swap, methodParameters, optimalRatio, postSwapTargetPool },
    };
  }

  /**
   * @inheritdoc IRouter
   */
  public async route(
    amount: CurrencyAmount,
    quoteCurrency: Currency,
    tradeType: TradeType,
    swapConfig?: SwapOptions,
    partialRoutingConfig: Partial<AlphaRouterConfig> = {}
  ): Promise<SwapRoute | null> {
    const originalAmount = amount;

    const { currencyIn, currencyOut } =
      this.determineCurrencyInOutFromTradeType(
        tradeType,
        amount,
        quoteCurrency
      );

    const tokenOutProperties =
      await this.tokenPropertiesProvider.getTokensProperties(
        [currencyOut],
        partialRoutingConfig
      );

    const feeTakenOnTransfer =
      tokenOutProperties[getAddressLowerCase(currencyOut)]?.tokenFeeResult
        ?.feeTakenOnTransfer;
    const externalTransferFailed =
      tokenOutProperties[getAddressLowerCase(currencyOut)]?.tokenFeeResult
        ?.externalTransferFailed;

    // We want to log the fee on transfer output tokens that we are taking fee or not
    // Ideally the trade size (normalized in USD) would be ideal to log here, but we don't have spot price of output tokens here.
    // We have to make sure token out is FOT with either buy/sell fee bps > 0
    if (
      tokenOutProperties[
        getAddressLowerCase(currencyOut)
      ]?.tokenFeeResult?.buyFeeBps?.gt(0) ||
      tokenOutProperties[
        getAddressLowerCase(currencyOut)
      ]?.tokenFeeResult?.sellFeeBps?.gt(0)
    ) {
      if (feeTakenOnTransfer || externalTransferFailed) {
        // also to be extra safe, in case of FOT with feeTakenOnTransfer or externalTransferFailed,
        // we nullify the fee and flat fee to avoid any potential issues.
        // although neither web nor wallet should use the calldata returned from routing/SOR
        if (swapConfig?.type === SwapType.UNIVERSAL_ROUTER) {
          swapConfig.fee = undefined;
          swapConfig.flatFee = undefined;
        }

        metric.putMetric(
          'TokenOutFeeOnTransferNotTakingFee',
          1,
          MetricLoggerUnit.Count
        );
      } else {
        metric.putMetric(
          'TokenOutFeeOnTransferTakingFee',
          1,
          MetricLoggerUnit.Count
        );
      }
    }

    if (tradeType === TradeType.EXACT_OUTPUT) {
      const portionAmount = this.portionProvider.getPortionAmount(
        amount,
        tradeType,
        feeTakenOnTransfer,
        externalTransferFailed,
        swapConfig
      );
      if (portionAmount && portionAmount.greaterThan(ZERO)) {
        // In case of exact out swap, before we route, we need to make sure that the
        // token out amount accounts for flat portion, and token in amount after the best swap route contains the token in equivalent of portion.
        // In other words, in case a pool's LP fee bps is lower than the portion bps (0.01%/0.05% for v3), a pool can go insolvency.
        // This is because instead of the swapper being responsible for the portion,
        // the pool instead gets responsible for the portion.
        // The addition below avoids that situation.
        amount = amount.add(portionAmount);
      }
    }

    metric.setProperty('chainId', this.chainId);
    metric.setProperty('pair', `${currencyIn.symbol}/${currencyOut.symbol}`);
    metric.setProperty('tokenIn', getAddress(currencyIn));
    metric.setProperty('tokenOut', getAddress(currencyOut));
    metric.setProperty(
      'tradeType',
      tradeType === TradeType.EXACT_INPUT ? 'ExactIn' : 'ExactOut'
    );

    metric.putMetric(
      `QuoteRequestedForChain${this.chainId}`,
      1,
      MetricLoggerUnit.Count
    );

    // Get a block number to specify in all our calls. Ensures data we fetch from chain is
    // from the same block.
    const blockNumber =
      partialRoutingConfig.blockNumber ?? this.getBlockNumberPromise();

    const routingConfig: AlphaRouterConfig = _.merge(
      {
        // These settings could be changed by the partialRoutingConfig
        useCachedRoutes: true,
        writeToCachedRoutes: true,
        optimisticCachedRoutes: false,
      },
      DEFAULT_ROUTING_CONFIG_BY_CHAIN(this.chainId),
      partialRoutingConfig,
      { blockNumber }
    );

    if (routingConfig.debugRouting) {
      log.warn(`Finalized routing config is ${JSON.stringify(routingConfig)}`);
    }

    const gasPriceWei = await this.getGasPriceWei(
      await blockNumber,
      await partialRoutingConfig.blockNumber
    );

    // const gasTokenAccessor = await this.tokenProvider.getTokens([routingConfig.gasToken!]);
    const gasToken = routingConfig.gasToken
      ? (
          await this.tokenProvider.getTokens([routingConfig.gasToken])
        ).getTokenByAddress(routingConfig.gasToken)
      : undefined;

    const providerConfig: GasModelProviderConfig = {
      ...routingConfig,
      blockNumber,
      additionalGasOverhead: NATIVE_OVERHEAD(
        this.chainId,
        amount.currency,
        quoteCurrency
      ),
      gasToken,
      externalTransferFailed,
      feeTakenOnTransfer,
    };

    const {
      v2GasModel: v2GasModel,
      v3GasModel: v3GasModel,
      v4GasModel: v4GasModel,
      mixedRouteGasModel: mixedRouteGasModel,
    } = await this.getGasModels(
      gasPriceWei,
      amount.currency.wrapped,
      quoteCurrency.wrapped,
      providerConfig
    );

    // Create a Set to sanitize the protocols input, a Set of undefined becomes an empty set,
    // Then create an Array from the values of that Set.
    const protocols: Protocol[] = Array.from(
      new Set(routingConfig.protocols).values()
    );

    const cacheMode =
      routingConfig.overwriteCacheMode ??
      (await this.routeCachingProvider?.getCacheMode(
        this.chainId,
        amount,
        quoteCurrency,
        tradeType,
        protocols
      ));

    // Fetch CachedRoutes
    let cachedRoutes: CachedRoutes | undefined;

    // Decide whether to use cached routes or not - If |enabledAndRequestedProtocolsMatch| is true we are good to use cached routes.
    // In order to use cached routes, we need to have all enabled protocols specified in the request.
    // By default, all protocols are enabled but for UniversalRouterVersion.V1_2, V4 is not.
    // - ref: https://github.com/Uniswap/routing-api/blob/663b607d80d9249f85e7ab0925a611ec3701da2a/lib/util/supportedProtocolVersions.ts#L15
    // So we take this into account when deciding whether to use cached routes or not.
    // We only want to use cache if all enabled protocols are specified (V2,V3,V4? + MIXED). In any other case, use onchain path.
    // - Cache is optimized for global search, not for specific protocol(s) search.
    // For legacy systems (SWAP_ROUTER_02) or missing swapConfig, follow UniversalRouterVersion.V1_2 logic.
    const availableProtocolsSet = new Set(Object.values(Protocol));
    const requestedProtocolsSet = new Set(protocols);
    const swapRouter =
      !swapConfig ||
      swapConfig.type === SwapType.SWAP_ROUTER_02 ||
      (swapConfig.type === SwapType.UNIVERSAL_ROUTER &&
        swapConfig.version === UniversalRouterVersion.V1_2);
    if (swapRouter) {
      availableProtocolsSet.delete(Protocol.V4);
      if (requestedProtocolsSet.has(Protocol.V4)) {
        requestedProtocolsSet.delete(Protocol.V4);
      }
    }
    const enabledAndRequestedProtocolsMatch =
      availableProtocolsSet.size === requestedProtocolsSet.size &&
      [...availableProtocolsSet].every((protocol) =>
        requestedProtocolsSet.has(protocol)
      );

    // If the requested protocols do not match the enabled protocols, we need to set the hooks options to NO_HOOKS.
    if (!requestedProtocolsSet.has(Protocol.V4)) {
      routingConfig.hooksOptions = HooksOptions.NO_HOOKS;
    }

    // If hooksOptions not specified and it's not a swapRouter (i.e. Universal Router it is),
    // we should also set it to HOOKS_INCLUSIVE, as this is default behavior even without hooksOptions.
    if (!routingConfig.hooksOptions) {
      routingConfig.hooksOptions = HooksOptions.HOOKS_INCLUSIVE;
    }

    log.debug('UniversalRouterVersion_CacheGate_Check', {
      availableProtocolsSet: Array.from(availableProtocolsSet),
      requestedProtocolsSet: Array.from(requestedProtocolsSet),
      enabledAndRequestedProtocolsMatch,
      swapConfigType: swapConfig?.type,
      swapConfigUniversalRouterVersion:
        swapConfig?.type === SwapType.UNIVERSAL_ROUTER
          ? swapConfig?.version
          : 'N/A',
    });

    // Check if this is a large swap (input amount in usd >= largeSwapUsdThreshold)
    const inputAmountIsLargeSwap = await this.isLargeSwap(
      amount,
      routingConfig.largeSwapUsdThreshold
    );

    // Check if we should use cached routes.
    if (
      routingConfig.useCachedRoutes &&
      cacheMode !== CacheMode.Darkmode &&
      AlphaRouter.isAllowedToEnterCachedRoutes(
        inputAmountIsLargeSwap,
        routingConfig.intent,
        routingConfig.hooksOptions,
        swapRouter
      )
    ) {
      if (enabledAndRequestedProtocolsMatch) {
        if (
          protocols.includes(Protocol.V4) &&
          (currencyIn.isNative || currencyOut.isNative)
        ) {
          const [wrappedNativeCachedRoutes, nativeCachedRoutes] =
            await Promise.all([
              this.routeCachingProvider?.getCachedRoute(
                this.chainId,
                CurrencyAmount.fromRawAmount(
                  amount.currency.wrapped,
                  amount.quotient
                ),
                quoteCurrency.wrapped,
                tradeType,
                protocols,
                await blockNumber,
                routingConfig.optimisticCachedRoutes
              ),
              this.routeCachingProvider?.getCachedRoute(
                this.chainId,
                amount,
                quoteCurrency,
                tradeType,
                [Protocol.V4],
                await blockNumber,
                routingConfig.optimisticCachedRoutes
              ),
            ]);

          if (
            (wrappedNativeCachedRoutes &&
              wrappedNativeCachedRoutes?.routes.length > 0) ||
            (nativeCachedRoutes && nativeCachedRoutes?.routes.length > 0)
          ) {
            cachedRoutes = new CachedRoutes({
              routes: [
                ...(nativeCachedRoutes?.routes ?? []),
                ...(wrappedNativeCachedRoutes?.routes ?? []),
              ],
              chainId: this.chainId,
              currencyIn: currencyIn,
              currencyOut: currencyOut,
              protocolsCovered: protocols,
              blockNumber: await blockNumber,
              tradeType: tradeType,
              originalAmount:
                wrappedNativeCachedRoutes?.originalAmount ??
                nativeCachedRoutes?.originalAmount ??
                amount.quotient.toString(),
              blocksToLive:
                wrappedNativeCachedRoutes?.blocksToLive ??
                nativeCachedRoutes?.blocksToLive ??
                DEFAULT_BLOCKS_TO_LIVE[this.chainId],
            });
          }
        } else {
          cachedRoutes = await this.routeCachingProvider?.getCachedRoute(
            this.chainId,
            amount,
            quoteCurrency,
            tradeType,
            protocols,
            await blockNumber,
            routingConfig.optimisticCachedRoutes
          );
        }
      }
    }

    if (shouldWipeoutCachedRoutes(cachedRoutes, routingConfig)) {
      cachedRoutes = undefined;
    }

    metric.putMetric(
      routingConfig.useCachedRoutes
        ? 'GetQuoteUsingCachedRoutes'
        : 'GetQuoteNotUsingCachedRoutes',
      1,
      MetricLoggerUnit.Count
    );

    if (
      cacheMode &&
      routingConfig.useCachedRoutes &&
      cacheMode !== CacheMode.Darkmode &&
      !cachedRoutes
    ) {
      metric.putMetric(
        `GetCachedRoute_miss_${cacheMode}`,
        1,
        MetricLoggerUnit.Count
      );
      log.info(
        {
          currencyIn: currencyIn.symbol,
          currencyInAddress: getAddress(currencyIn),
          currencyOut: currencyOut.symbol,
          currencyOutAddress: getAddress(currencyOut),
          cacheMode,
          amount: amount.toExact(),
          chainId: this.chainId,
          tradeType: this.tradeTypeStr(tradeType),
        },
        `GetCachedRoute miss ${cacheMode} for ${this.tokenPairSymbolTradeTypeChainId(
          currencyIn,
          currencyOut,
          tradeType
        )}`
      );
    } else if (cachedRoutes && routingConfig.useCachedRoutes) {
      metric.putMetric(
        `GetCachedRoute_hit_${cacheMode}`,
        1,
        MetricLoggerUnit.Count
      );
      log.info(
        {
          currencyIn: currencyIn.symbol,
          currencyInAddress: getAddress(currencyIn),
          currencyOut: currencyOut.symbol,
          currencyOutAddress: getAddress(currencyOut),
          cacheMode,
          amount: amount.toExact(),
          chainId: this.chainId,
          tradeType: this.tradeTypeStr(tradeType),
        },
        `GetCachedRoute hit ${cacheMode} for ${this.tokenPairSymbolTradeTypeChainId(
          currencyIn,
          currencyOut,
          tradeType
        )}`
      );
    }

    let swapRouteFromCachePromise: Promise<BestSwapRoute | null> =
      Promise.resolve(null);
    if (cachedRoutes) {
      swapRouteFromCachePromise = this.getSwapRouteFromCache(
        currencyIn,
        currencyOut,
        cachedRoutes,
        await blockNumber,
        amount,
        quoteCurrency,
        tradeType,
        routingConfig,
        v3GasModel,
        v4GasModel,
        mixedRouteGasModel,
        gasPriceWei,
        v2GasModel,
        swapConfig,
        providerConfig
      );
    }

    let swapRouteFromChainPromise: Promise<BestSwapRoute | null> =
      Promise.resolve(null);
    if (!cachedRoutes || cacheMode !== CacheMode.Livemode) {
      swapRouteFromChainPromise = this.getSwapRouteFromChain(
        amount,
        currencyIn,
        currencyOut,
        protocols,
        quoteCurrency,
        tradeType,
        routingConfig,
        v3GasModel,
        v4GasModel,
        mixedRouteGasModel,
        gasPriceWei,
        v2GasModel,
        swapConfig,
        providerConfig
      );
    }

    const [swapRouteFromCache, swapRouteFromChain] = await Promise.all([
      swapRouteFromCachePromise,
      swapRouteFromChainPromise,
    ]);

    let swapRouteRaw: BestSwapRoute | null;
    let hitsCachedRoute = false;
    if (cacheMode === CacheMode.Livemode && swapRouteFromCache) {
      log.info(
        `CacheMode is ${cacheMode}, and we are using swapRoute from cache`
      );
      hitsCachedRoute = true;
      swapRouteRaw = swapRouteFromCache;
    } else {
      log.info(
        `CacheMode is ${cacheMode}, and we are using materialized swapRoute`
      );
      swapRouteRaw = swapRouteFromChain;
    }

    if (
      cacheMode === CacheMode.Tapcompare &&
      swapRouteFromCache &&
      swapRouteFromChain
    ) {
      const quoteDiff = swapRouteFromChain.quote.subtract(
        swapRouteFromCache.quote
      );
      const quoteGasAdjustedDiff = swapRouteFromChain.quoteGasAdjusted.subtract(
        swapRouteFromCache.quoteGasAdjusted
      );
      const gasUsedDiff = swapRouteFromChain.estimatedGasUsed.sub(
        swapRouteFromCache.estimatedGasUsed
      );

      // Only log if quoteDiff is different from 0, or if quoteGasAdjustedDiff and gasUsedDiff are both different from 0
      if (
        !quoteDiff.equalTo(0) ||
        !(quoteGasAdjustedDiff.equalTo(0) || gasUsedDiff.eq(0))
      ) {
        try {
          // Calculates the percentage of the difference with respect to the quoteFromChain (not from cache)
          const misquotePercent = quoteGasAdjustedDiff
            .divide(swapRouteFromChain.quoteGasAdjusted)
            .multiply(100);

          metric.putMetric(
            `TapcompareCachedRoute_quoteGasAdjustedDiffPercent`,
            Number(misquotePercent.toExact()),
            MetricLoggerUnit.Percent
          );

          log.warn(
            {
              quoteFromChain: swapRouteFromChain.quote.toExact(),
              quoteFromCache: swapRouteFromCache.quote.toExact(),
              quoteDiff: quoteDiff.toExact(),
              quoteGasAdjustedFromChain:
                swapRouteFromChain.quoteGasAdjusted.toExact(),
              quoteGasAdjustedFromCache:
                swapRouteFromCache.quoteGasAdjusted.toExact(),
              quoteGasAdjustedDiff: quoteGasAdjustedDiff.toExact(),
              gasUsedFromChain: swapRouteFromChain.estimatedGasUsed.toString(),
              gasUsedFromCache: swapRouteFromCache.estimatedGasUsed.toString(),
              gasUsedDiff: gasUsedDiff.toString(),
              routesFromChain: swapRouteFromChain.routes.toString(),
              routesFromCache: swapRouteFromCache.routes.toString(),
              amount: amount.toExact(),
              originalAmount: cachedRoutes?.originalAmount,
              pair: this.tokenPairSymbolTradeTypeChainId(
                currencyIn,
                currencyOut,
                tradeType
              ),
              blockNumber,
            },
            `Comparing quotes between Chain and Cache for ${this.tokenPairSymbolTradeTypeChainId(
              currencyIn,
              currencyOut,
              tradeType
            )}`
          );
        } catch (error) {
          // This is in response to the 'division by zero' error
          // during https://uniswapteam.slack.com/archives/C059TGEC57W/p1723997015399579
          if (
            error instanceof RangeError &&
            error.message.includes('Division by zero')
          ) {
            log.error(
              {
                quoteGasAdjustedDiff: quoteGasAdjustedDiff.toExact(),
                swapRouteFromChainQuoteGasAdjusted:
                  swapRouteFromChain.quoteGasAdjusted.toExact(),
              },
              'Error calculating misquote percent'
            );

            metric.putMetric(
              `TapcompareCachedRoute_quoteGasAdjustedDiffPercent_divzero`,
              1,
              MetricLoggerUnit.Count
            );
          }

          // Log but don't throw here - this is only for logging.
        }
      }
    }

    let newSetCachedRoutesPath = false;
    const shouldEnableCachedRoutesCacheInvalidationFix =
      Math.random() * 100 <
      (this.cachedRoutesCacheInvalidationFixRolloutPercentage ?? 0);

    // we have to write cached routes right before checking swapRouteRaw is null or not
    // because getCachedRoutes in routing-api do not use the blocks-to-live to filter out the expired routes at all
    // there's a possibility the cachedRoutes is always populated, but swapRouteFromCache is always null, because we don't update cachedRoutes in this case at all,
    // as long as it's within 24 hours sliding window TTL
    if (shouldEnableCachedRoutesCacheInvalidationFix) {
      // theoretically, when routingConfig.intent === INTENT.CACHING, optimisticCachedRoutes should be false
      // so that we can always pass in cachedRoutes?.notExpired(await blockNumber, !routingConfig.optimisticCachedRoutes)
      // but just to be safe, we just hardcode true when checking the cached routes expiry for write update
      // we decide to not check cached routes expiry in the read path anyway
      if (!cachedRoutes?.notExpired(await blockNumber, true)) {
        // optimisticCachedRoutes === false means at routing-api level, we only want to set cached routes during intent=caching, not intent=quote
        // this means during the online quote endpoint path, we should not reset cached routes
        if (routingConfig.intent === INTENT.CACHING) {
          // due to fire and forget nature, we already take note that we should set new cached routes during the new path
          newSetCachedRoutesPath = true;
          metric.putMetric(`SetCachedRoute_NewPath`, 1, MetricLoggerUnit.Count);

          // there's a chance that swapRouteFromChain might be populated already,
          // when there's no cachedroutes in the dynamo DB.
          // in that case, we don't try to swap route from chain again
          const swapRouteFromChainAgain =
            swapRouteFromChain ??
            // we have to intentionally await here, because routing-api lambda has a chance to return the swapRoute/swapRouteWithSimulation
            // before the routing-api quote handler can finish running getSwapRouteFromChain (getSwapRouteFromChain is runtime intensive)
            (await this.getSwapRouteFromChain(
              amount,
              currencyIn,
              currencyOut,
              protocols,
              quoteCurrency,
              tradeType,
              routingConfig,
              v3GasModel,
              v4GasModel,
              mixedRouteGasModel,
              gasPriceWei,
              v2GasModel,
              swapConfig,
              providerConfig
            ));

          if (swapRouteFromChainAgain) {
            const routesToCache = CachedRoutes.fromRoutesWithValidQuotes(
              swapRouteFromChainAgain.routes,
              this.chainId,
              currencyIn,
              currencyOut,
              protocols.sort(),
              await blockNumber,
              tradeType,
              amount.toExact()
            );

            await this.setCachedRoutesAndLog(
              amount,
              currencyIn,
              currencyOut,
              tradeType,
              'SetCachedRoute_NewPath',
              routesToCache,
              routingConfig.cachedRoutesRouteIds
            );
          }
        }
      }
    }

    if (!swapRouteRaw) {
      return null;
    }

    const {
      quote,
      quoteGasAdjusted,
      estimatedGasUsed,
      routes: routeAmounts,
      estimatedGasUsedQuoteToken,
      estimatedGasUsedUSD,
      estimatedGasUsedGasToken,
    } = swapRouteRaw;

    // we intentionally dont add shouldEnableCachedRoutesCacheInvalidationFix in if condition below
    // because we know cached routes in prod dont filter by blocks-to-live
    // so that we know that swapRouteFromChain is always not populated, because
    // if (!cachedRoutes || cacheMode !== CacheMode.Livemode) above always have the cachedRoutes as populated
    if (
      this.routeCachingProvider &&
      routingConfig.writeToCachedRoutes &&
      cacheMode !== CacheMode.Darkmode &&
      swapRouteFromChain
    ) {
      if (newSetCachedRoutesPath) {
        // SetCachedRoute_NewPath and SetCachedRoute_OldPath metrics might have counts during short timeframe.
        // over time, we should expect to see less SetCachedRoute_OldPath metrics count.
        // in AWS metrics, one can investigate, by:
        // 1) seeing the overall metrics count of SetCachedRoute_NewPath and SetCachedRoute_OldPath. SetCachedRoute_NewPath should steadily go up, while SetCachedRoute_OldPath should go down.
        // 2) using the same requestId, one should see eventually when SetCachedRoute_NewPath metric is logged, SetCachedRoute_OldPath metric should not be called.
        metric.putMetric(
          `SetCachedRoute_OldPath_INTENT_${routingConfig.intent}`,
          1,
          MetricLoggerUnit.Count
        );
      }

      // Generate the object to be cached
      const routesToCache = CachedRoutes.fromRoutesWithValidQuotes(
        swapRouteFromChain.routes,
        this.chainId,
        currencyIn,
        currencyOut,
        protocols.sort(),
        await blockNumber,
        tradeType,
        amount.toExact()
      );

      await this.setCachedRoutesAndLog(
        amount,
        currencyIn,
        currencyOut,
        tradeType,
        'SetCachedRoute_OldPath',
        routesToCache,
        routingConfig.cachedRoutesRouteIds
      );
    }

    metric.putMetric(
      `QuoteFoundForChain${this.chainId}`,
      1,
      MetricLoggerUnit.Count
    );

    // Build Trade object that represents the optimal swap.
    const trade = buildTrade<typeof tradeType>(
      currencyIn,
      currencyOut,
      tradeType,
      routeAmounts
    );

    let methodParameters: MethodParameters | undefined;

    // If user provided recipient, deadline etc. we also generate the calldata required to execute
    // the swap and return it too.
    if (swapConfig) {
      methodParameters = buildSwapMethodParameters(
        trade,
        swapConfig,
        this.chainId
      );
    }

    const tokenOutAmount =
      tradeType === TradeType.EXACT_OUTPUT
        ? originalAmount // we need to pass in originalAmount instead of amount, because amount already added portionAmount in case of exact out swap
        : quote;
    const portionAmount = this.portionProvider.getPortionAmount(
      tokenOutAmount,
      tradeType,
      feeTakenOnTransfer,
      externalTransferFailed,
      swapConfig
    );
    const portionQuoteAmount = this.portionProvider.getPortionQuoteAmount(
      tradeType,
      quote,
      amount, // we need to pass in amount instead of originalAmount here, because amount here needs to add the portion for exact out
      portionAmount
    );

    // we need to correct quote and quote gas adjusted for exact output when portion is part of the exact out swap
    const correctedQuote = this.portionProvider.getQuote(
      tradeType,
      quote,
      portionQuoteAmount
    );

    const correctedQuoteGasAdjusted = this.portionProvider.getQuoteGasAdjusted(
      tradeType,
      quoteGasAdjusted,
      portionQuoteAmount
    );
    const quoteGasAndPortionAdjusted =
      this.portionProvider.getQuoteGasAndPortionAdjusted(
        tradeType,
        quoteGasAdjusted,
        portionAmount
      );
    const swapRoute: SwapRoute = {
      quote: correctedQuote,
      quoteGasAdjusted: correctedQuoteGasAdjusted,
      estimatedGasUsed,
      estimatedGasUsedQuoteToken,
      estimatedGasUsedUSD,
      estimatedGasUsedGasToken,
      gasPriceWei,
      route: routeAmounts,
      trade,
      methodParameters,
      blockNumber: BigNumber.from(await blockNumber),
      hitsCachedRoute: hitsCachedRoute,
      portionAmount: portionAmount,
      quoteGasAndPortionAdjusted: quoteGasAndPortionAdjusted,
    };

    if (
      swapConfig &&
      swapConfig.simulate &&
      methodParameters &&
      methodParameters.calldata
    ) {
      if (!this.simulator) {
        throw new Error('Simulator not initialized!');
      }

      log.info(
        JSON.stringify(
          { swapConfig, methodParameters, providerConfig },
          null,
          2
        ),
        `Starting simulation`
      );
      const fromAddress = swapConfig.simulate.fromAddress;
      const beforeSimulate = Date.now();
      const swapRouteWithSimulation = await this.simulator.simulate(
        fromAddress,
        swapConfig,
        swapRoute,
        amount,
        // Quote will be in WETH even if quoteCurrency is ETH
        // So we init a new CurrencyAmount object here
        CurrencyAmount.fromRawAmount(quoteCurrency, quote.quotient.toString()),
        providerConfig
      );
      metric.putMetric(
        'SimulateTransaction',
        Date.now() - beforeSimulate,
        MetricLoggerUnit.Milliseconds
      );
      return swapRouteWithSimulation;
    }

    return swapRoute;
  }

  private async setCachedRoutesAndLog(
    amount: CurrencyAmount,
    currencyIn: Currency,
    currencyOut: Currency,
    tradeType: TradeType,
    metricsPrefix: string,
    routesToCache?: CachedRoutes,
    cachedRoutesRouteIds?: string
  ): Promise<void> {
    if (routesToCache) {
      const cachedRoutesChanged =
        cachedRoutesRouteIds !== undefined &&
        // it's possible that top cached routes may be split routes,
        // so that we always serialize all the top 8 retrieved cached routes vs the top routes.
        !cachedRoutesRouteIds.startsWith(
          serializeRouteIds(routesToCache.routes.map((r) => r.routeId))
        );

      if (cachedRoutesChanged) {
        metric.putMetric('cachedRoutesChanged', 1, MetricLoggerUnit.Count);
        metric.putMetric(
          `cachedRoutesChanged_chainId${currencyIn.chainId}`,
          1,
          MetricLoggerUnit.Count
        );
        metric.putMetric(
          `cachedRoutesChanged_chainId${currencyOut.chainId}_pair${currencyIn.symbol}${currencyOut.symbol}`,
          1,
          MetricLoggerUnit.Count
        );
      } else {
        metric.putMetric('cachedRoutesNotChanged', 1, MetricLoggerUnit.Count);
        metric.putMetric(
          `cachedRoutesNotChanged_chainId${currencyIn.chainId}`,
          1,
          MetricLoggerUnit.Count
        );
        metric.putMetric(
          `cachedRoutesNotChanged_chainId${currencyOut.chainId}_pair${currencyIn.symbol}${currencyOut.symbol}`,
          1,
          MetricLoggerUnit.Count
        );
      }

      await this.routeCachingProvider
        ?.setCachedRoute(routesToCache, amount)
        .then((success) => {
          const status = success ? 'success' : 'rejected';
          metric.putMetric(
            `${metricsPrefix}_${status}`,
            1,
            MetricLoggerUnit.Count
          );
        })
        .catch((reason) => {
          log.error(
            {
              reason: reason,
              tokenPair: this.tokenPairSymbolTradeTypeChainId(
                currencyIn,
                currencyOut,
                tradeType
              ),
            },
            `SetCachedRoute failure`
          );

          metric.putMetric(
            `${metricsPrefix}_failure`,
            1,
            MetricLoggerUnit.Count
          );
        });
    } else {
      metric.putMetric(
        `${metricsPrefix}_unnecessary`,
        1,
        MetricLoggerUnit.Count
      );
    }
  }

  private async getSwapRouteFromCache(
    currencyIn: Currency,
    currencyOut: Currency,
    cachedRoutes: CachedRoutes,
    blockNumber: number,
    amount: CurrencyAmount,
    quoteCurrency: Currency,
    tradeType: TradeType,
    routingConfig: AlphaRouterConfig,
    v3GasModel: IGasModel<V3RouteWithValidQuote>,
    v4GasModel: IGasModel<V4RouteWithValidQuote>,
    mixedRouteGasModel: IGasModel<MixedRouteWithValidQuote>,
    gasPriceWei: BigNumber,
    v2GasModel?: IGasModel<V2RouteWithValidQuote>,
    swapConfig?: SwapOptions,
    providerConfig?: ProviderConfig
  ): Promise<BestSwapRoute | null> {
    const tokenPairProperties =
      await this.tokenPropertiesProvider.getTokensProperties(
        [currencyIn, currencyOut],
        providerConfig
      );

    const sellTokenIsFot =
      tokenPairProperties[
        getAddressLowerCase(currencyIn)
      ]?.tokenFeeResult?.sellFeeBps?.gt(0);
    const buyTokenIsFot =
      tokenPairProperties[
        getAddressLowerCase(currencyOut)
      ]?.tokenFeeResult?.buyFeeBps?.gt(0);
    const fotInDirectSwap = sellTokenIsFot || buyTokenIsFot;

    log.info(
      {
        protocols: cachedRoutes.protocolsCovered,
        tradeType: cachedRoutes.tradeType,
        cachedBlockNumber: cachedRoutes.blockNumber,
        quoteBlockNumber: blockNumber,
      },
      'Routing across CachedRoute'
    );
    const quotePromises: Promise<GetQuotesResult>[] = [];

    const v4Routes = cachedRoutes.routes.filter(
      (route) => route.protocol === Protocol.V4
    );
    const v3Routes = cachedRoutes.routes.filter(
      (route) => route.protocol === Protocol.V3
    );
    const v2Routes = cachedRoutes.routes.filter(
      (route) => route.protocol === Protocol.V2
    );
    const mixedRoutes = cachedRoutes.routes.filter(
      (route) => route.protocol === Protocol.MIXED
    );

    let percents: number[];
    let amounts: CurrencyAmount[];
    if (cachedRoutes.routes.length > 1) {
      // If we have more than 1 route, we will quote the different percents for it, following the regular process
      [percents, amounts] = this.getAmountDistribution(amount, routingConfig);
    } else if (cachedRoutes.routes.length == 1) {
      [percents, amounts] = [[100], [amount]];
    } else {
      // In this case this means that there's no route, so we return null
      return Promise.resolve(null);
    }

    if (v4Routes.length > 0) {
      const v4RoutesFromCache: V4Route[] = v4Routes.map(
        (cachedRoute) => cachedRoute.route as V4Route
      );
      metric.putMetric(
        'SwapRouteFromCache_V4_GetQuotes_Request',
        1,
        MetricLoggerUnit.Count
      );

      const beforeGetQuotes = Date.now();

      quotePromises.push(
        this.v4Quoter
          .getQuotes(
            v4RoutesFromCache,
            amounts,
            percents,
            quoteCurrency,
            tradeType,
            routingConfig,
            undefined,
            v4GasModel
          )
          .then((result) => {
            metric.putMetric(
              `SwapRouteFromCache_V4_GetQuotes_Load`,
              Date.now() - beforeGetQuotes,
              MetricLoggerUnit.Milliseconds
            );

            return result;
          })
      );
    }

    if (!fotInDirectSwap) {
      if (v3Routes.length > 0) {
        const v3RoutesFromCache: V3Route[] = v3Routes.map(
          (cachedRoute) => cachedRoute.route as V3Route
        );
        metric.putMetric(
          'SwapRouteFromCache_V3_GetQuotes_Request',
          1,
          MetricLoggerUnit.Count
        );

        const beforeGetQuotes = Date.now();

        quotePromises.push(
          this.v3Quoter
            .getQuotes(
              v3RoutesFromCache,
              amounts,
              percents,
              quoteCurrency.wrapped,
              tradeType,
              routingConfig,
              undefined,
              v3GasModel
            )
            .then((result) => {
              metric.putMetric(
                `SwapRouteFromCache_V3_GetQuotes_Load`,
                Date.now() - beforeGetQuotes,
                MetricLoggerUnit.Milliseconds
              );

              return result;
            })
        );
      }
    }

    if (v2Routes.length > 0) {
      const v2RoutesFromCache: V2Route[] = v2Routes.map(
        (cachedRoute) => cachedRoute.route as V2Route
      );
      metric.putMetric(
        'SwapRouteFromCache_V2_GetQuotes_Request',
        1,
        MetricLoggerUnit.Count
      );

      const beforeGetQuotes = Date.now();

      quotePromises.push(
        this.v2Quoter
          .refreshRoutesThenGetQuotes(
            cachedRoutes.currencyIn.wrapped,
            cachedRoutes.currencyOut.wrapped,
            v2RoutesFromCache,
            amounts,
            percents,
            quoteCurrency.wrapped,
            tradeType,
            routingConfig,
            gasPriceWei
          )
          .then((result) => {
            metric.putMetric(
              `SwapRouteFromCache_V2_GetQuotes_Load`,
              Date.now() - beforeGetQuotes,
              MetricLoggerUnit.Milliseconds
            );

            return result;
          })
      );
    }

    if (!fotInDirectSwap) {
      if (mixedRoutes.length > 0) {
        const mixedRoutesFromCache: MixedRoute[] = mixedRoutes.map(
          (cachedRoute) => cachedRoute.route as MixedRoute
        );
        metric.putMetric(
          'SwapRouteFromCache_Mixed_GetQuotes_Request',
          1,
          MetricLoggerUnit.Count
        );

        const beforeGetQuotes = Date.now();

        quotePromises.push(
          this.mixedQuoter
            .getQuotes(
              mixedRoutesFromCache,
              amounts,
              percents,
              quoteCurrency.wrapped,
              tradeType,
              routingConfig,
              undefined,
              mixedRouteGasModel
            )
            .then((result) => {
              metric.putMetric(
                `SwapRouteFromCache_Mixed_GetQuotes_Load`,
                Date.now() - beforeGetQuotes,
                MetricLoggerUnit.Milliseconds
              );

              return result;
            })
        );
      }
    }

    const getQuotesResults = await Promise.all(quotePromises);
    const allRoutesWithValidQuotes = _.flatMap(
      getQuotesResults,
      (quoteResult) => quoteResult.routesWithValidQuotes
    );

    return getBestSwapRoute(
      amount,
      percents,
      allRoutesWithValidQuotes,
      tradeType,
      this.chainId,
      routingConfig,
      this.portionProvider,
      v2GasModel,
      v3GasModel,
      v4GasModel,
      swapConfig,
      providerConfig
    );
  }

  private async getSwapRouteFromChain(
    amount: CurrencyAmount,
    currencyIn: Currency,
    currencyOut: Currency,
    protocols: Protocol[],
    quoteCurrency: Currency,
    tradeType: TradeType,
    routingConfig: AlphaRouterConfig,
    v3GasModel: IGasModel<V3RouteWithValidQuote>,
    v4GasModel: IGasModel<V4RouteWithValidQuote>,
    mixedRouteGasModel: IGasModel<MixedRouteWithValidQuote>,
    gasPriceWei: BigNumber,
    v2GasModel?: IGasModel<V2RouteWithValidQuote>,
    swapConfig?: SwapOptions,
    providerConfig?: ProviderConfig
  ): Promise<BestSwapRoute | null> {
    const tokenPairProperties =
      await this.tokenPropertiesProvider.getTokensProperties(
        [currencyIn, currencyOut],
        providerConfig
      );

    const sellTokenIsFot =
      tokenPairProperties[
        getAddressLowerCase(currencyIn)
      ]?.tokenFeeResult?.sellFeeBps?.gt(0);
    const buyTokenIsFot =
      tokenPairProperties[
        getAddressLowerCase(currencyOut)
      ]?.tokenFeeResult?.buyFeeBps?.gt(0);
    const fotInDirectSwap = sellTokenIsFot || buyTokenIsFot;

    // Generate our distribution of amounts, i.e. fractions of the input amount.
    // We will get quotes for fractions of the input amount for different routes, then
    // combine to generate split routes.
    const [percents, amounts] = this.getAmountDistribution(
      amount,
      routingConfig
    );

    const noProtocolsSpecified = protocols.length === 0;
    const v4ProtocolSpecified = protocols.includes(Protocol.V4);
    const v3ProtocolSpecified = protocols.includes(Protocol.V3);
    const v2ProtocolSpecified = protocols.includes(Protocol.V2);
    const v2SupportedInChain = this.v2Supported?.includes(this.chainId);
    const v4SupportedInChain = this.v4Supported?.includes(this.chainId);
    const shouldQueryMixedProtocol =
      protocols.includes(Protocol.MIXED) ||
      (noProtocolsSpecified && v2SupportedInChain && v4SupportedInChain);
    const mixedProtocolAllowed =
      this.mixedSupported?.includes(this.chainId) &&
      tradeType === TradeType.EXACT_INPUT;

    const beforeGetCandidates = Date.now();

    let v4CandidatePoolsPromise: Promise<V4CandidatePools | undefined> =
      Promise.resolve(undefined);

    // we are explicitly requiring people to specify v4 for now
    if (v4SupportedInChain && (v4ProtocolSpecified || noProtocolsSpecified)) {
      // if (v4ProtocolSpecified || noProtocolsSpecified) {
      v4CandidatePoolsPromise = getV4CandidatePools({
        currencyIn: currencyIn,
        currencyOut: currencyOut,
        tokenProvider: this.tokenProvider,
        blockedTokenListProvider: this.blockedTokenListProvider,
        poolProvider: this.v4PoolProvider,
        routeType: tradeType,
        subgraphProvider: this.v4SubgraphProvider,
        routingConfig,
        chainId: this.chainId,
        v4PoolParams: this.v4PoolParams,
      }).then((candidatePools) => {
        metric.putMetric(
          'GetV4CandidatePools',
          Date.now() - beforeGetCandidates,
          MetricLoggerUnit.Milliseconds
        );
        return candidatePools;
      });
    }

    let v3CandidatePoolsPromise: Promise<V3CandidatePools | undefined> =
      Promise.resolve(undefined);
    if (!fotInDirectSwap) {
      if (v3ProtocolSpecified || noProtocolsSpecified) {
        const tokenIn = currencyIn.wrapped;
        const tokenOut = currencyOut.wrapped;

        v3CandidatePoolsPromise = getV3CandidatePools({
          tokenIn,
          tokenOut,
          tokenProvider: this.tokenProvider,
          blockedTokenListProvider: this.blockedTokenListProvider,
          poolProvider: this.v3PoolProvider,
          routeType: tradeType,
          subgraphProvider: this.v3SubgraphProvider,
          routingConfig,
          chainId: this.chainId,
        }).then((candidatePools) => {
          metric.putMetric(
            'GetV3CandidatePools',
            Date.now() - beforeGetCandidates,
            MetricLoggerUnit.Milliseconds
          );
          return candidatePools;
        });
      }
    }

    let v2CandidatePoolsPromise: Promise<V2CandidatePools | undefined> =
      Promise.resolve(undefined);
    if (v2SupportedInChain && (v2ProtocolSpecified || noProtocolsSpecified)) {
      const tokenIn = currencyIn.wrapped;
      const tokenOut = currencyOut.wrapped;

      // Fetch all the pools that we will consider routing via. There are thousands
      // of pools, so we filter them to a set of candidate pools that we expect will
      // result in good prices.
      v2CandidatePoolsPromise = getV2CandidatePools({
        tokenIn,
        tokenOut,
        tokenProvider: this.tokenProvider,
        blockedTokenListProvider: this.blockedTokenListProvider,
        poolProvider: this.v2PoolProvider,
        routeType: tradeType,
        subgraphProvider: this.v2SubgraphProvider,
        routingConfig,
        chainId: this.chainId,
      }).then((candidatePools) => {
        metric.putMetric(
          'GetV2CandidatePools',
          Date.now() - beforeGetCandidates,
          MetricLoggerUnit.Milliseconds
        );
        return candidatePools;
      });
    }

    const quotePromises: Promise<GetQuotesResult>[] = [];

    // for v4, for now we explicitly require people to specify
    if (v4SupportedInChain && v4ProtocolSpecified) {
      log.info({ protocols, tradeType }, 'Routing across V4');

      metric.putMetric(
        'SwapRouteFromChain_V4_GetRoutesThenQuotes_Request',
        1,
        MetricLoggerUnit.Count
      );
      const beforeGetRoutesThenQuotes = Date.now();

      quotePromises.push(
        v4CandidatePoolsPromise.then((v4CandidatePools) =>
          this.v4Quoter
            .getRoutesThenQuotes(
              currencyIn,
              currencyOut,
              amount,
              amounts,
              percents,
              quoteCurrency,
              v4CandidatePools!,
              tradeType,
              routingConfig,
              v4GasModel
            )
            .then((result) => {
              metric.putMetric(
                `SwapRouteFromChain_V4_GetRoutesThenQuotes_Load`,
                Date.now() - beforeGetRoutesThenQuotes,
                MetricLoggerUnit.Milliseconds
              );

              return result;
            })
        )
      );
    }

    if (!fotInDirectSwap) {
      // Maybe Quote V3 - if V3 is specified, or no protocol is specified
      if (v3ProtocolSpecified || noProtocolsSpecified) {
        log.info({ protocols, tradeType }, 'Routing across V3');

        metric.putMetric(
          'SwapRouteFromChain_V3_GetRoutesThenQuotes_Request',
          1,
          MetricLoggerUnit.Count
        );
        const beforeGetRoutesThenQuotes = Date.now();
        const tokenIn = currencyIn.wrapped;
        const tokenOut = currencyOut.wrapped;

        quotePromises.push(
          v3CandidatePoolsPromise.then((v3CandidatePools) =>
            this.v3Quoter
              .getRoutesThenQuotes(
                tokenIn,
                tokenOut,
                amount,
                amounts,
                percents,
                quoteCurrency.wrapped,
                v3CandidatePools!,
                tradeType,
                routingConfig,
                v3GasModel
              )
              .then((result) => {
                metric.putMetric(
                  `SwapRouteFromChain_V3_GetRoutesThenQuotes_Load`,
                  Date.now() - beforeGetRoutesThenQuotes,
                  MetricLoggerUnit.Milliseconds
                );

                return result;
              })
          )
        );
      }
    }

    // Maybe Quote V2 - if V2 is specified, or no protocol is specified AND v2 is supported in this chain
    if (v2SupportedInChain && (v2ProtocolSpecified || noProtocolsSpecified)) {
      log.info({ protocols, tradeType }, 'Routing across V2');

      metric.putMetric(
        'SwapRouteFromChain_V2_GetRoutesThenQuotes_Request',
        1,
        MetricLoggerUnit.Count
      );
      const beforeGetRoutesThenQuotes = Date.now();
      const tokenIn = currencyIn.wrapped;
      const tokenOut = currencyOut.wrapped;

      quotePromises.push(
        v2CandidatePoolsPromise.then((v2CandidatePools) =>
          this.v2Quoter
            .getRoutesThenQuotes(
              tokenIn,
              tokenOut,
              amount,
              amounts,
              percents,
              quoteCurrency.wrapped,
              v2CandidatePools!,
              tradeType,
              routingConfig,
              v2GasModel,
              gasPriceWei
            )
            .then((result) => {
              metric.putMetric(
                `SwapRouteFromChain_V2_GetRoutesThenQuotes_Load`,
                Date.now() - beforeGetRoutesThenQuotes,
                MetricLoggerUnit.Milliseconds
              );

              return result;
            })
        )
      );
    }

    if (!fotInDirectSwap) {
      // Maybe Quote mixed routes
      // if MixedProtocol is specified or no protocol is specified and v2 is supported AND tradeType is ExactIn
      // AND is Mainnet or Gorli
      // Also make sure there are at least 2 protocols provided besides MIXED, before entering mixed quoter
      if (
        shouldQueryMixedProtocol &&
        mixedProtocolAllowed &&
        protocols.filter((protocol) => protocol !== Protocol.MIXED).length >= 2
      ) {
        log.info({ protocols, tradeType }, 'Routing across MixedRoutes');

        metric.putMetric(
          'SwapRouteFromChain_Mixed_GetRoutesThenQuotes_Request',
          1,
          MetricLoggerUnit.Count
        );
        const beforeGetRoutesThenQuotes = Date.now();

        quotePromises.push(
          Promise.all([
            v4CandidatePoolsPromise,
            v3CandidatePoolsPromise,
            v2CandidatePoolsPromise,
          ]).then(
            async ([v4CandidatePools, v3CandidatePools, v2CandidatePools]) => {
              const tokenIn = currencyIn.wrapped;
              const tokenOut = currencyOut.wrapped;

              const crossLiquidityPools =
                await getMixedCrossLiquidityCandidatePools({
                  tokenIn,
                  tokenOut,
                  blockNumber: routingConfig.blockNumber,
                  v2SubgraphProvider: this.v2SubgraphProvider,
                  v3SubgraphProvider: this.v3SubgraphProvider,
                  v2Candidates: v2CandidatePools,
                  v3Candidates: v3CandidatePools,
                  v4Candidates: v4CandidatePools,
                });

              return this.mixedQuoter
                .getRoutesThenQuotes(
                  tokenIn,
                  tokenOut,
                  amount,
                  amounts,
                  percents,
                  quoteCurrency.wrapped,
                  [
                    v4CandidatePools,
                    v3CandidatePools,
                    v2CandidatePools,
                    crossLiquidityPools,
                  ],
                  tradeType,
                  routingConfig,
                  mixedRouteGasModel
                )
                .then((result) => {
                  metric.putMetric(
                    `SwapRouteFromChain_Mixed_GetRoutesThenQuotes_Load`,
                    Date.now() - beforeGetRoutesThenQuotes,
                    MetricLoggerUnit.Milliseconds
                  );

                  return result;
                });
            }
          )
        );
      }
    }

    const getQuotesResults = await Promise.all(quotePromises);

    const allRoutesWithValidQuotes: RouteWithValidQuote[] = [];
    const allCandidatePools: CandidatePoolsBySelectionCriteria[] = [];
    getQuotesResults.forEach((getQuoteResult) => {
      allRoutesWithValidQuotes.push(...getQuoteResult.routesWithValidQuotes);
      if (getQuoteResult.candidatePools) {
        allCandidatePools.push(getQuoteResult.candidatePools);
      }
    });

    if (allRoutesWithValidQuotes.length === 0) {
      log.info({ allRoutesWithValidQuotes }, 'Received no valid quotes');
      return null;
    }

    // Given all the quotes for all the amounts for all the routes, find the best combination.
    const bestSwapRoute = await getBestSwapRoute(
      amount,
      percents,
      allRoutesWithValidQuotes,
      tradeType,
      this.chainId,
      routingConfig,
      this.portionProvider,
      v2GasModel,
      v3GasModel,
      v4GasModel,
      swapConfig,
      providerConfig
    );

    if (bestSwapRoute) {
      this.emitPoolSelectionMetrics(
        bestSwapRoute,
        allCandidatePools,
        currencyIn,
        currencyOut
      );
    }

    return bestSwapRoute;
  }

  private tradeTypeStr(tradeType: TradeType): string {
    return tradeType === TradeType.EXACT_INPUT ? 'ExactIn' : 'ExactOut';
  }

  private tokenPairSymbolTradeTypeChainId(
    currencyIn: Currency,
    currencyOut: Currency,
    tradeType: TradeType
  ) {
    return `${currencyIn.symbol}/${currencyOut.symbol}/${this.tradeTypeStr(
      tradeType
    )}/${this.chainId}`;
  }

  private determineCurrencyInOutFromTradeType(
    tradeType: TradeType,
    amount: CurrencyAmount,
    quoteCurrency: Currency
  ) {
    if (tradeType === TradeType.EXACT_INPUT) {
      return {
        currencyIn: amount.currency,
        currencyOut: quoteCurrency,
      };
    } else {
      return {
        currencyIn: quoteCurrency,
        currencyOut: amount.currency,
      };
    }
  }

  private async getGasPriceWei(
    latestBlockNumber: number,
    requestBlockNumber?: number
  ): Promise<BigNumber> {
    // Track how long it takes to resolve this async call.
    const beforeGasTimestamp = Date.now();

    // Get an estimate of the gas price to use when estimating gas cost of different routes.
    const { gasPriceWei } = await this.gasPriceProvider.getGasPrice(
      latestBlockNumber,
      requestBlockNumber
    );

    metric.putMetric(
      'GasPriceLoad',
      Date.now() - beforeGasTimestamp,
      MetricLoggerUnit.Milliseconds
    );

    return gasPriceWei;
  }

  private async getGasModels(
    gasPriceWei: BigNumber,
    amountToken: Token,
    quoteToken: Token,
    providerConfig?: GasModelProviderConfig
  ): Promise<GasModelType> {
    const beforeGasModel = Date.now();

    const usdPoolPromise = getHighestLiquidityV3USDPool(
      this.chainId,
      this.v3PoolProvider,
      providerConfig
    );
    const nativeCurrency = WRAPPED_NATIVE_CURRENCY[this.chainId];
    const nativeAndQuoteTokenV3PoolPromise = !quoteToken.equals(nativeCurrency)
      ? getHighestLiquidityV3NativePool(
          quoteToken,
          this.v3PoolProvider,
          providerConfig
        )
      : Promise.resolve(null);
    const nativeAndAmountTokenV3PoolPromise = !amountToken.equals(
      nativeCurrency
    )
      ? getHighestLiquidityV3NativePool(
          amountToken,
          this.v3PoolProvider,
          providerConfig
        )
      : Promise.resolve(null);

    // If a specific gas token is specified in the provider config
    // fetch the highest liq V3 pool with it and the native currency
    const nativeAndSpecifiedGasTokenV3PoolPromise =
      providerConfig?.gasToken &&
      !providerConfig?.gasToken.equals(nativeCurrency)
        ? getHighestLiquidityV3NativePool(
            providerConfig?.gasToken,
            this.v3PoolProvider,
            providerConfig
          )
        : Promise.resolve(null);

    const [
      usdPool,
      nativeAndQuoteTokenV3Pool,
      nativeAndAmountTokenV3Pool,
      nativeAndSpecifiedGasTokenV3Pool,
    ] = await Promise.all([
      usdPoolPromise,
      nativeAndQuoteTokenV3PoolPromise,
      nativeAndAmountTokenV3PoolPromise,
      nativeAndSpecifiedGasTokenV3PoolPromise,
    ]);

    const pools: LiquidityCalculationPools = {
      usdPool: usdPool,
      nativeAndQuoteTokenV3Pool: nativeAndQuoteTokenV3Pool,
      nativeAndAmountTokenV3Pool: nativeAndAmountTokenV3Pool,
      nativeAndSpecifiedGasTokenV3Pool: nativeAndSpecifiedGasTokenV3Pool,
    };

    const v2GasModelPromise = this.v2Supported?.includes(this.chainId)
      ? this.v2GasModelFactory
          .buildGasModel({
            chainId: this.chainId,
            gasPriceWei,
            poolProvider: this.v2PoolProvider,
            token: quoteToken,
            l2GasDataProvider: this.l2GasDataProvider,
            providerConfig: providerConfig,
          })
          .catch((_) => undefined) // If v2 model throws uncaught exception, we return undefined v2 gas model, so there's a chance v3 route can go through
      : Promise.resolve(undefined);

    const v3GasModelPromise = this.v3GasModelFactory.buildGasModel({
      chainId: this.chainId,
      gasPriceWei,
      pools,
      amountToken,
      quoteToken,
      v2poolProvider: this.v2PoolProvider,
      l2GasDataProvider: this.l2GasDataProvider,
      providerConfig: providerConfig,
    });

    const v4GasModelPromise = this.v4GasModelFactory.buildGasModel({
      chainId: this.chainId,
      gasPriceWei,
      pools,
      amountToken,
      quoteToken,
      v2poolProvider: this.v2PoolProvider,
      l2GasDataProvider: this.l2GasDataProvider,
      providerConfig: providerConfig,
    });

    const mixedRouteGasModelPromise =
      this.mixedRouteGasModelFactory.buildGasModel({
        chainId: this.chainId,
        gasPriceWei,
        pools,
        amountToken,
        quoteToken,
        v2poolProvider: this.v2PoolProvider,
        providerConfig: providerConfig,
      });

    const [v2GasModel, v3GasModel, V4GasModel, mixedRouteGasModel] =
      await Promise.all([
        v2GasModelPromise,
        v3GasModelPromise,
        v4GasModelPromise,
        mixedRouteGasModelPromise,
      ]);

    metric.putMetric(
      'GasModelCreation',
      Date.now() - beforeGasModel,
      MetricLoggerUnit.Milliseconds
    );

    return {
      v2GasModel: v2GasModel,
      v3GasModel: v3GasModel,
      v4GasModel: V4GasModel,
      mixedRouteGasModel: mixedRouteGasModel,
    } as GasModelType;
  }

  // Note multiplications here can result in a loss of precision in the amounts (e.g. taking 50% of 101)
  // This is reconcilled at the end of the algorithm by adding any lost precision to one of
  // the splits in the route.
  private getAmountDistribution(
    amount: CurrencyAmount,
    routingConfig: AlphaRouterConfig
  ): [number[], CurrencyAmount[]] {
    const { distributionPercent } = routingConfig;
    const percents = [];
    const amounts = [];

    for (let i = 1; i <= 100 / distributionPercent; i++) {
      percents.push(i * distributionPercent);
      amounts.push(amount.multiply(new Fraction(i * distributionPercent, 100)));
    }

    return [percents, amounts];
  }

  private async buildSwapAndAddMethodParameters(
    trade: Trade<Currency, Currency, TradeType>,
    swapAndAddOptions: SwapAndAddOptions,
    swapAndAddParameters: SwapAndAddParameters
  ): Promise<MethodParameters> {
    const {
      swapOptions: { recipient, slippageTolerance, deadline, inputTokenPermit },
      addLiquidityOptions: addLiquidityConfig,
    } = swapAndAddOptions;

    const preLiquidityPosition = swapAndAddParameters.preLiquidityPosition;
    const finalBalanceTokenIn =
      swapAndAddParameters.initialBalanceTokenIn.subtract(trade.inputAmount);
    const finalBalanceTokenOut =
      swapAndAddParameters.initialBalanceTokenOut.add(trade.outputAmount);
    const approvalTypes = await this.swapRouterProvider.getApprovalType(
      finalBalanceTokenIn,
      finalBalanceTokenOut
    );
    const zeroForOne = finalBalanceTokenIn.currency.wrapped.sortsBefore(
      finalBalanceTokenOut.currency.wrapped
    );
    return {
      ...SwapRouter.swapAndAddCallParameters(
        trade,
        {
          recipient,
          slippageTolerance,
          deadlineOrPreviousBlockhash: deadline,
          inputTokenPermit,
        },
        Position.fromAmounts({
          pool: preLiquidityPosition.pool,
          tickLower: preLiquidityPosition.tickLower,
          tickUpper: preLiquidityPosition.tickUpper,
          amount0: zeroForOne
            ? finalBalanceTokenIn.quotient.toString()
            : finalBalanceTokenOut.quotient.toString(),
          amount1: zeroForOne
            ? finalBalanceTokenOut.quotient.toString()
            : finalBalanceTokenIn.quotient.toString(),
          useFullPrecision: false,
        }),
        addLiquidityConfig,
        approvalTypes.approvalTokenIn,
        approvalTypes.approvalTokenOut
      ),
      to: SWAP_ROUTER_02_ADDRESSES(this.chainId),
    };
  }

  private emitPoolSelectionMetrics(
    swapRouteRaw: {
      quote: CurrencyAmount;
      quoteGasAdjusted: CurrencyAmount;
      routes: RouteWithValidQuote[];
      estimatedGasUsed: BigNumber;
    },
    allPoolsBySelection: CandidatePoolsBySelectionCriteria[],
    currencyIn: Currency,
    currencyOut: Currency
  ) {
    const poolAddressesUsed = new Set<string>();
    const { routes: routeAmounts } = swapRouteRaw;
    _(routeAmounts)
      .flatMap((routeAmount) => {
        const { poolIdentifiers: poolAddresses } = routeAmount;
        return poolAddresses;
      })
      .forEach((address: string) => {
        poolAddressesUsed.add(address.toLowerCase());
      });

    for (const poolsBySelection of allPoolsBySelection) {
      const { protocol } = poolsBySelection;
      _.forIn(
        poolsBySelection.selections,
        (pools: SubgraphPool[], topNSelection: string) => {
          const topNUsed =
            _.findLastIndex(pools, (pool) =>
              poolAddressesUsed.has(pool.id.toLowerCase())
            ) + 1;
          metric.putMetric(
            _.capitalize(`${protocol}${topNSelection}`),
            topNUsed,
            MetricLoggerUnit.Count
          );
        }
      );
    }

    let hasV4Route = false;
    let hasV3Route = false;
    let hasV2Route = false;
    let hasMixedRoute = false;
    for (const routeAmount of routeAmounts) {
      if (routeAmount.protocol === Protocol.V4) {
        hasV4Route = true;
      }
      if (routeAmount.protocol === Protocol.V3) {
        hasV3Route = true;
      }
      if (routeAmount.protocol === Protocol.V2) {
        hasV2Route = true;
      }
      if (routeAmount.protocol === Protocol.MIXED) {
        hasMixedRoute = true;
      }
    }

    if (hasMixedRoute && (hasV4Route || hasV3Route || hasV2Route)) {
      let metricsPrefix = 'Mixed';

      if (hasV4Route) {
        metricsPrefix += 'AndV4';
      }

      if (hasV3Route) {
        metricsPrefix += 'AndV3';
      }

      if (hasV2Route) {
        metricsPrefix += 'AndV2';
      }

      metric.putMetric(`${metricsPrefix}SplitRoute`, 1, MetricLoggerUnit.Count);
      metric.putMetric(
        `${metricsPrefix}SplitRouteForChain${this.chainId}`,
        1,
        MetricLoggerUnit.Count
      );

      if (hasV4Route && (currencyIn.isNative || currencyOut.isNative)) {
        // Keep track of this edge case https://linear.app/uniswap/issue/ROUTE-303/tech-debt-split-route-can-have-different-ethweth-input-or-output#comment-bba53758
        metric.putMetric(
          `${metricsPrefix}SplitRouteWithNativeToken`,
          1,
          MetricLoggerUnit.Count
        );
        metric.putMetric(
          `${metricsPrefix}SplitRouteWithNativeTokenForChain${this.chainId}`,
          1,
          MetricLoggerUnit.Count
        );
      }
    } else if (hasV4Route && hasV3Route && hasV2Route) {
      metric.putMetric(`V4AndV3AndV2SplitRoute`, 1, MetricLoggerUnit.Count);
      metric.putMetric(
        `V4AndV3AndV2SplitRouteForChain${this.chainId}`,
        1,
        MetricLoggerUnit.Count
      );

      if (currencyIn.isNative || currencyOut.isNative) {
        // Keep track of this edge case https://linear.app/uniswap/issue/ROUTE-303/tech-debt-split-route-can-have-different-ethweth-input-or-output#comment-bba53758
        metric.putMetric(
          `V4AndV3AndV2SplitRouteWithNativeToken`,
          1,
          MetricLoggerUnit.Count
        );
        metric.putMetric(
          `V4AndV3AndV2SplitRouteWithNativeTokenForChain${this.chainId}`,
          1,
          MetricLoggerUnit.Count
        );
      }
    } else if (hasMixedRoute) {
      if (routeAmounts.length > 1) {
        metric.putMetric(`MixedSplitRoute`, 1, MetricLoggerUnit.Count);
        metric.putMetric(
          `MixedSplitRouteForChain${this.chainId}`,
          1,
          MetricLoggerUnit.Count
        );
      } else {
        metric.putMetric(`MixedRoute`, 1, MetricLoggerUnit.Count);
        metric.putMetric(
          `MixedRouteForChain${this.chainId}`,
          1,
          MetricLoggerUnit.Count
        );
      }
    } else if (hasV4Route) {
      if (routeAmounts.length > 1) {
        metric.putMetric(`V4SplitRoute`, 1, MetricLoggerUnit.Count);
        metric.putMetric(
          `V4SplitRouteForChain${this.chainId}`,
          1,
          MetricLoggerUnit.Count
        );
      }
    } else if (hasV3Route) {
      if (routeAmounts.length > 1) {
        metric.putMetric(`V3SplitRoute`, 1, MetricLoggerUnit.Count);
        metric.putMetric(
          `V3SplitRouteForChain${this.chainId}`,
          1,
          MetricLoggerUnit.Count
        );
      } else {
        metric.putMetric(`V3Route`, 1, MetricLoggerUnit.Count);
        metric.putMetric(
          `V3RouteForChain${this.chainId}`,
          1,
          MetricLoggerUnit.Count
        );
      }
    } else if (hasV2Route) {
      if (routeAmounts.length > 1) {
        metric.putMetric(`V2SplitRoute`, 1, MetricLoggerUnit.Count);
        metric.putMetric(
          `V2SplitRouteForChain${this.chainId}`,
          1,
          MetricLoggerUnit.Count
        );
      } else {
        metric.putMetric(`V2Route`, 1, MetricLoggerUnit.Count);
        metric.putMetric(
          `V2RouteForChain${this.chainId}`,
          1,
          MetricLoggerUnit.Count
        );
      }
    }
  }

  private calculateOptimalRatio(
    position: Position,
    sqrtRatioX96: JSBI,
    zeroForOne: boolean
  ): Fraction {
    const upperSqrtRatioX96 = TickMath.getSqrtRatioAtTick(position.tickUpper);
    const lowerSqrtRatioX96 = TickMath.getSqrtRatioAtTick(position.tickLower);

    // returns Fraction(0, 1) for any out of range position regardless of zeroForOne. Implication: function
    // cannot be used to determine the trading direction of out of range positions.
    if (
      JSBI.greaterThan(sqrtRatioX96, upperSqrtRatioX96) ||
      JSBI.lessThan(sqrtRatioX96, lowerSqrtRatioX96)
    ) {
      return new Fraction(0, 1);
    }

    const precision = JSBI.BigInt('1' + '0'.repeat(18));
    let optimalRatio = new Fraction(
      SqrtPriceMath.getAmount0Delta(
        sqrtRatioX96,
        upperSqrtRatioX96,
        precision,
        true
      ),
      SqrtPriceMath.getAmount1Delta(
        sqrtRatioX96,
        lowerSqrtRatioX96,
        precision,
        true
      )
    );
    if (!zeroForOne) optimalRatio = optimalRatio.invert();
    return optimalRatio;
  }

  public async userHasSufficientBalance(
    fromAddress: string,
    tradeType: TradeType,
    amount: CurrencyAmount,
    quote: CurrencyAmount
  ): Promise<boolean> {
    try {
      const neededBalance =
        tradeType === TradeType.EXACT_INPUT ? amount : quote;
      let balance;
      if (neededBalance.currency.isNative) {
        balance = await this.provider.getBalance(fromAddress);
      } else {
        const tokenContract = Erc20__factory.connect(
          neededBalance.currency.address,
          this.provider
        );
        balance = await tokenContract.balanceOf(fromAddress);
      }
      return balance.gte(BigNumber.from(neededBalance.quotient.toString()));
    } catch (e) {
      log.error(e, 'Error while checking user balance');
      return false;
    }
  }

  private absoluteValue(fraction: Fraction): Fraction {
    const numeratorAbs = JSBI.lessThan(fraction.numerator, JSBI.BigInt(0))
      ? JSBI.unaryMinus(fraction.numerator)
      : fraction.numerator;
    const denominatorAbs = JSBI.lessThan(fraction.denominator, JSBI.BigInt(0))
      ? JSBI.unaryMinus(fraction.denominator)
      : fraction.denominator;
    return new Fraction(numeratorAbs, denominatorAbs);
  }

  private getBlockNumberPromise(): number | Promise<number> {
    return retry(
      async (_b, attempt) => {
        if (attempt > 1) {
          log.info(`Get block number attempt ${attempt}`);
        }
        return this.provider.getBlockNumber();
      },
      {
        retries: 2,
        minTimeout: 100,
        maxTimeout: 1000,
      }
    );
  }

<<<<<<< HEAD
  // Check if the given amount is considered a large swap (input amount in usd >= largeSwapUsdThreshold)
  private async isLargeSwap(
    amount: CurrencyAmount,
    largeSwapUsdThreshold: number | undefined
  ): Promise<boolean> {
    let inputAmountIsLargeSwap = false;
    try {
      if (this.tokenPriceProvider && largeSwapUsdThreshold !== undefined) {
        // get the amount token, if native use wrapped version
        const amountToken = amount.currency.isNative
          ? WRAPPED_NATIVE_CURRENCY[this.chainId]
          : amount.currency.wrapped;
        // Fetch usd token price for the amount token
        const tokenPrices = await this.tokenPriceProvider.getTokensPrices([
          amountToken,
        ]);
        if (tokenPrices) {
          const tokenPrice = tokenPrices[getAddressLowerCase(amountToken)];
          if (tokenPrice !== undefined && tokenPrice.price !== undefined) {
            const inputAmountInUSD =
              Number(amount.toExact()) * tokenPrice.price;
            inputAmountIsLargeSwap = inputAmountInUSD >= largeSwapUsdThreshold;

            log.debug('tokenPriceProvider info', {
              inputAmountIsLargeSwap,
              inputAmountInUSD,
              tokenPrice: tokenPrice.price,
              tokenAddress: getAddressLowerCase(amountToken),
            });
          } else {
            log.debug(
              'tokenPriceProvider returned undefined token price for large swap check',
              {
                tokenPrice,
                tokenAddress: getAddressLowerCase(amountToken),
              }
            );
          }
        } else {
          log.debug(
            'tokenPriceProvider returned undefined tokenPrices for large swap check'
          );
        }
      } else {
        log.debug(
          'tokenPriceProvider not available, unable to fetch token prices for large swap check'
        );
      }
    } catch (error) {
      log.error(
        { error },
        'Error tokenPriceProvider fetching token prices for large swap check'
      );
    }
    if (inputAmountIsLargeSwap) {
      metric.putMetric('InputAmountIsLargeSwap', 1, MetricLoggerUnit.Count);
    }

    return inputAmountIsLargeSwap;
  }

  // We want to skip cached routes access whenever
  // - "inputAmountIsLargeSwap" is true
  // - "intent === INTENT.CACHING" or "hooksOption !== HooksOption.NO_HOOKS"
=======
  // If we are requesting URv1.2, we need to keep entering cache
  // We want to skip cached routes access whenever "intent === INTENT.CACHING" or "hooksOption !== HooksOption.HOOKS_INCLUSIVE"
>>>>>>> 3f3c0f09
  // We keep this method as we might want to add more conditions in the future.
  public static isAllowedToEnterCachedRoutes(
    inputAmountIsLargeSwap: boolean,
    intent?: INTENT,
    hooksOptions?: HooksOptions,
    swapRouter?: boolean
  ): boolean {
<<<<<<< HEAD
    if (inputAmountIsLargeSwap) {
      return false;
    }
    return intent !== INTENT.CACHING || hooksOptions === HooksOptions.NO_HOOKS;
=======
    // intent takes highest precedence, as we need to ensure during caching intent, we do not enter cache no matter what
    if (intent !== undefined && intent === INTENT.CACHING) {
      return false;
    }

    // in case we have URv1.2 request during QUOTE intent, we assume cached routes correctly returns mixed route w/o v4, if mixed is best
    // or v2/v3 is the best.
    // implicitly it means hooksOptions no longer matters for URv1.2
    // swapRouter has higher precedence than hooksOptions, because in case of URv1.2, we set hooksOptions = NO_HOOKS as default,
    // but swapRouter does not have any v4 pool for routing, so swapRouter should always use caching during QUOTE intent.
    if (swapRouter) {
      return true;
    }

    // in case we have URv2.0, and we are in QUOTE intent, we only want to enter cache when hooksOptions is default, HOOKS_INCLUSIVE
    if (
      hooksOptions !== undefined &&
      hooksOptions !== HooksOptions.HOOKS_INCLUSIVE
    ) {
      return false;
    }

    return true;
>>>>>>> 3f3c0f09
  }
}<|MERGE_RESOLUTION|>--- conflicted
+++ resolved
@@ -3294,7 +3294,6 @@
     );
   }
 
-<<<<<<< HEAD
   // Check if the given amount is considered a large swap (input amount in usd >= largeSwapUsdThreshold)
   private async isLargeSwap(
     amount: CurrencyAmount,
@@ -3356,13 +3355,8 @@
     return inputAmountIsLargeSwap;
   }
 
-  // We want to skip cached routes access whenever
-  // - "inputAmountIsLargeSwap" is true
-  // - "intent === INTENT.CACHING" or "hooksOption !== HooksOption.NO_HOOKS"
-=======
   // If we are requesting URv1.2, we need to keep entering cache
   // We want to skip cached routes access whenever "intent === INTENT.CACHING" or "hooksOption !== HooksOption.HOOKS_INCLUSIVE"
->>>>>>> 3f3c0f09
   // We keep this method as we might want to add more conditions in the future.
   public static isAllowedToEnterCachedRoutes(
     inputAmountIsLargeSwap: boolean,
@@ -3370,14 +3364,13 @@
     hooksOptions?: HooksOptions,
     swapRouter?: boolean
   ): boolean {
-<<<<<<< HEAD
-    if (inputAmountIsLargeSwap) {
-      return false;
-    }
-    return intent !== INTENT.CACHING || hooksOptions === HooksOptions.NO_HOOKS;
-=======
     // intent takes highest precedence, as we need to ensure during caching intent, we do not enter cache no matter what
     if (intent !== undefined && intent === INTENT.CACHING) {
+      return false;
+    }
+
+    // In case of large swap, we want to skip cache
+    if (inputAmountIsLargeSwap) {
       return false;
     }
 
@@ -3399,6 +3392,5 @@
     }
 
     return true;
->>>>>>> 3f3c0f09
   }
 }