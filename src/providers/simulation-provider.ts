--- conflicted
+++ resolved
@@ -33,10 +33,7 @@
   NotApproved = 4,
   SystemDown = 5,
   SlippageTooLow = 6,
-<<<<<<< HEAD
-=======
   TransferFromFailed = 7,
->>>>>>> 5066d683
 }
 
 /**
