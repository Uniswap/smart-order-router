import { Protocol } from '@uniswap/router-sdk';
<<<<<<< HEAD
import { Currency, Percent } from '@uniswap/sdk-core';
=======
import { ChainId, Currency, Percent } from '@uniswap/sdk-core';
>>>>>>> 5066d683
import { Pair } from '@uniswap/v2-sdk';
import { Pool as V3Pool } from '@uniswap/v3-sdk';
import { Pool as V4Pool } from '@uniswap/v4-sdk';
import _ from 'lodash';

import {
  AlphaRouterConfig,
  RouteWithValidQuote,
} from '../routers/alpha-router';
import { MixedRoute, SupportedRoutes } from '../routers/router';

import { V3_CORE_FACTORY_ADDRESSES } from './addresses';

import { TPool } from '@uniswap/router-sdk';
import { CurrencyAmount, V4_ETH_WETH_FAKE_POOL } from '.';
import { CachedRoutes } from '../providers';

export const routeToTokens = (route: SupportedRoutes): Currency[] => {
  switch (route.protocol) {
    case Protocol.V4:
      return route.currencyPath;
    case Protocol.V3:
      return route.tokenPath;
    case Protocol.V2:
    case Protocol.MIXED:
      return route.path;
    default:
      throw new Error(`Unsupported route ${JSON.stringify(route)}`);
  }
};

export const routeToPools = (route: SupportedRoutes): TPool[] => {
  switch (route.protocol) {
    case Protocol.V4:
    case Protocol.V3:
    case Protocol.MIXED:
      return route.pools;
    case Protocol.V2:
      return route.pairs;
    default:
      throw new Error(`Unsupported route ${JSON.stringify(route)}`);
  }
};

export const poolToString = (pool: TPool): string => {
  if (pool instanceof V4Pool) {
    return ` -- ${pool.fee / 10000}% [${V4Pool.getPoolId(
      pool.token0,
      pool.token1,
      pool.fee,
      pool.tickSpacing,
      pool.hooks
    )}]`;
  } else if (pool instanceof V3Pool) {
    return ` -- ${pool.fee / 10000}% [${V3Pool.getAddress(
      pool.token0,
      pool.token1,
      pool.fee,
      undefined,
      V3_CORE_FACTORY_ADDRESSES[pool.chainId]
    )}]`;
  } else if (pool instanceof Pair) {
    return ` -- [${Pair.getAddress(
      (pool as Pair).token0,
      (pool as Pair).token1
    )}]`;
  } else {
    throw new Error(`Unsupported pool ${JSON.stringify(pool)}`);
  }
};

export const routeToString = (route: SupportedRoutes): string => {
  const routeStr = [];
  const tokens = routeToTokens(route);
  const tokenPath = _.map(tokens, (token) => `${token.symbol}`);
  const pools = routeToPools(route);
  const poolFeePath = _.map(pools, (pool) => {
    if (pool instanceof Pair) {
      return ` -- [${Pair.getAddress(
        (pool as Pair).token0,
        (pool as Pair).token1
      )}]`;
    } else if (pool instanceof V3Pool) {
      return ` -- ${pool.fee / 10000}% [${V3Pool.getAddress(
        pool.token0,
        pool.token1,
        pool.fee,
        undefined,
        V3_CORE_FACTORY_ADDRESSES[pool.chainId]
      )}]`;
    } else if (pool instanceof V4Pool) {
      // Special case in the case of ETH/WETH fake pool
      // where we do not want to return the fake pool in the route string as it is not a real pool
      if (
        pool.tickSpacing ===
        V4_ETH_WETH_FAKE_POOL[pool.chainId as ChainId].tickSpacing
      ) {
        return ' --  ';
      }

      return ` -- ${pool.fee / 10000}% [${V4Pool.getPoolId(
        pool.token0,
        pool.token1,
        pool.fee,
        pool.tickSpacing,
        pool.hooks
      )}]`;
    } else {
      throw new Error(`Unsupported pool ${JSON.stringify(pool)}`);
    }

    return `${poolToString(pool)} --> `;
  });

  for (let i = 0; i < tokenPath.length; i++) {
    routeStr.push(tokenPath[i]);
    if (i < poolFeePath.length) {
      routeStr.push(poolFeePath[i]);
    }
  }

  return routeStr.join('');
};

export const routeAmountsToString = (
  routeAmounts: RouteWithValidQuote[]
): string => {
  const total = _.reduce(
    routeAmounts,
    (total: CurrencyAmount, cur: RouteWithValidQuote) => {
      return total.add(cur.amount);
    },
    CurrencyAmount.fromRawAmount(routeAmounts[0]!.amount.currency, 0)
  );

  const routeStrings = _.map(routeAmounts, ({ protocol, route, amount }) => {
    const portion = amount.divide(total);
    const percent = new Percent(portion.numerator, portion.denominator);
    /// @dev special case for MIXED routes we want to show user friendly V2+V3 instead
    return `[${
      protocol == Protocol.MIXED ? 'V2 + V3 + V4' : protocol
    }] ${percent.toFixed(2)}% = ${routeToString(route)}`;
  });

  return _.join(routeStrings, ', ');
};

export function shouldWipeoutCachedRoutes(
  cachedRoutes?: CachedRoutes,
  routingConfig?: AlphaRouterConfig
): boolean {
  // We want to roll out the mixed route with UR v1_2 with percent control,
  // along with the cached routes so that we can test the performance of the mixed route with UR v1_2ss
  if (
    routingConfig?.enableMixedRouteWithUR1_2 &&
    // In case of optimisticCachedRoutes, we don't want to wipe out the cache
    // This is because the upstream client will indicate that it's a perf sensitive (likely online) request,
    // such that we should still use the cached routes.
    // In case of routing-api,
    // when intent=quote, optimisticCachedRoutes will be true, it means it's an online quote request, and we should use the cached routes.
    // when intent=caching, optimisticCachedRoutes will be false, it means it's an async routing lambda invocation for the benefit of
    // non-perf-sensitive, so that we can nullify the retrieved cached routes, if certain condition meets.
    routingConfig?.optimisticCachedRoutes
  ) {
    return false;
  }

  const containsExcludedProtocolPools = cachedRoutes?.routes.find((route) => {
    switch (route.protocol) {
      case Protocol.MIXED:
        return (
          (route.route as MixedRoute).pools.filter((pool) => {
            return poolIsInExcludedProtocols(
              pool,
              routingConfig?.excludedProtocolsFromMixed
            );
          }).length > 0
        );
      default:
        return false;
    }
  });

  return containsExcludedProtocolPools !== undefined;
}

function poolIsInExcludedProtocols(
  pool: TPool,
  excludedProtocolsFromMixed?: Protocol[]
): boolean {
  if (pool instanceof V4Pool) {
    return excludedProtocolsFromMixed?.includes(Protocol.V4) ?? false;
  } else if (pool instanceof V3Pool) {
    return excludedProtocolsFromMixed?.includes(Protocol.V3) ?? false;
  } else if (pool instanceof Pair) {
    return excludedProtocolsFromMixed?.includes(Protocol.V2) ?? false;
  } else {
    return false;
  }
}<|MERGE_RESOLUTION|>--- conflicted
+++ resolved
@@ -1,9 +1,5 @@
 import { Protocol } from '@uniswap/router-sdk';
-<<<<<<< HEAD
-import { Currency, Percent } from '@uniswap/sdk-core';
-=======
 import { ChainId, Currency, Percent } from '@uniswap/sdk-core';
->>>>>>> 5066d683
 import { Pair } from '@uniswap/v2-sdk';
 import { Pool as V3Pool } from '@uniswap/v3-sdk';
 import { Pool as V4Pool } from '@uniswap/v4-sdk';
