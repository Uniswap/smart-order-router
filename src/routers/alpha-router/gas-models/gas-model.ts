import { BigNumber } from '@ethersproject/bignumber';
import {
  ChainId,
  CurrencyAmount as CurrencyAmountRaw,
  Token,
} from '@uniswap/sdk-core';
import { Pair } from '@uniswap/v2-sdk';
import { Pool } from '@uniswap/v3-sdk';

import { ProviderConfig } from '../../../providers/provider';
import {
  CUSD_CELO,
  CUSD_CELO_ALFAJORES,
  DAI_ARBITRUM,
  DAI_AVAX,
  DAI_BNB,
  DAI_GOERLI,
  DAI_MAINNET,
  DAI_OPTIMISM,
  DAI_OPTIMISM_GOERLI,
  DAI_OPTIMISM_SEPOLIA,
  DAI_POLYGON_MUMBAI,
  DAI_SEPOLIA,
  DAI_ZKSYNC,
  USDB_BLAST,
  USDCE_ZKSYNC,
  USDC_ARBITRUM,
  USDC_ARBITRUM_GOERLI,
  USDC_ARBITRUM_SEPOLIA,
  USDC_AVAX,
  USDC_BASE,
  USDC_BASE_SEPOLIA,
  USDC_BNB,
  USDC_BRIDGED_AVAX,
  USDC_CELO,
  USDC_ETHEREUM_GNOSIS,
  USDC_GOERLI,
  USDC_MAINNET,
  USDC_MOONBEAM,
  USDC_NATIVE_ARBITRUM,
  USDC_NATIVE_AVAX,
  USDC_NATIVE_BASE,
  USDC_NATIVE_CELO,
  USDC_NATIVE_OPTIMISM,
  USDC_NATIVE_POLYGON,
  USDC_OPTIMISM,
  USDC_OPTIMISM_GOERLI,
  USDC_OPTIMISM_SEPOLIA,
  USDC_POLYGON,
  USDC_SEPOLIA,
  USDC_UNICHAIN,
  USDC_UNICHAIN_SEPOLIA,
  USDC_WORLDCHAIN,
  USDC_WORMHOLE_CELO,
  USDC_ZKSYNC,
  USDC_ZORA,
  USDT_ARBITRUM,
  USDT_BNB,
  USDT_GOERLI,
  USDT_MAINNET,
  USDT_MONAD_TESTNET,
  USDT_OPTIMISM,
  USDT_OPTIMISM_GOERLI,
  USDT_OPTIMISM_SEPOLIA,
  WBTC_GOERLI,
} from '../../../providers/token-provider';
import { IV2PoolProvider } from '../../../providers/v2/pool-provider';
import {
  ArbitrumGasData,
  IL2GasDataProvider,
} from '../../../providers/v3/gas-data-provider';
import { WRAPPED_NATIVE_CURRENCY } from '../../../util';
import { CurrencyAmount } from '../../../util/amounts';
import {
  MixedRouteWithValidQuote,
  RouteWithValidQuote,
  V2RouteWithValidQuote,
  V3RouteWithValidQuote,
  V4RouteWithValidQuote,
} from '../entities/route-with-valid-quote';

// When adding new usd gas tokens, ensure the tokens are ordered
// from tokens with highest decimals to lowest decimals. For example,
// DAI_AVAX has 18 decimals and comes before USDC_AVAX which has 6 decimals.
export const usdGasTokensByChain: { [chainId in ChainId]?: Token[] } = {
  [ChainId.MAINNET]: [DAI_MAINNET, USDC_MAINNET, USDT_MAINNET],
  [ChainId.ARBITRUM_ONE]: [
    DAI_ARBITRUM,
    USDC_ARBITRUM,
    USDC_NATIVE_ARBITRUM,
    USDT_ARBITRUM,
  ],
  [ChainId.OPTIMISM]: [
    DAI_OPTIMISM,
    USDC_OPTIMISM,
    USDC_NATIVE_OPTIMISM,
    USDT_OPTIMISM,
  ],
  [ChainId.OPTIMISM_GOERLI]: [
    DAI_OPTIMISM_GOERLI,
    USDC_OPTIMISM_GOERLI,
    USDT_OPTIMISM_GOERLI,
  ],
  [ChainId.OPTIMISM_SEPOLIA]: [
    DAI_OPTIMISM_SEPOLIA,
    USDC_OPTIMISM_SEPOLIA,
    USDT_OPTIMISM_SEPOLIA,
  ],
  [ChainId.ARBITRUM_GOERLI]: [USDC_ARBITRUM_GOERLI],
  [ChainId.ARBITRUM_SEPOLIA]: [USDC_ARBITRUM_SEPOLIA],
  [ChainId.GOERLI]: [DAI_GOERLI, USDC_GOERLI, USDT_GOERLI, WBTC_GOERLI],
  [ChainId.SEPOLIA]: [USDC_SEPOLIA, DAI_SEPOLIA],
  [ChainId.POLYGON]: [USDC_POLYGON, USDC_NATIVE_POLYGON],
  [ChainId.POLYGON_MUMBAI]: [DAI_POLYGON_MUMBAI],
  [ChainId.CELO]: [CUSD_CELO, USDC_CELO, USDC_NATIVE_CELO, USDC_WORMHOLE_CELO],
  [ChainId.CELO_ALFAJORES]: [CUSD_CELO_ALFAJORES],
  [ChainId.GNOSIS]: [USDC_ETHEREUM_GNOSIS],
  [ChainId.MOONBEAM]: [USDC_MOONBEAM],
  [ChainId.BNB]: [USDT_BNB, USDC_BNB, DAI_BNB],
  [ChainId.AVALANCHE]: [
    DAI_AVAX,
    USDC_AVAX,
    USDC_NATIVE_AVAX,
    USDC_BRIDGED_AVAX,
  ],
  [ChainId.BASE]: [USDC_BASE, USDC_NATIVE_BASE],
  [ChainId.BLAST]: [USDB_BLAST],
  [ChainId.ZORA]: [USDC_ZORA],
  [ChainId.ZKSYNC]: [DAI_ZKSYNC, USDCE_ZKSYNC, USDC_ZKSYNC],
  [ChainId.WORLDCHAIN]: [USDC_WORLDCHAIN],
  [ChainId.UNICHAIN_SEPOLIA]: [USDC_UNICHAIN_SEPOLIA],
<<<<<<< HEAD
  [ChainId.UNICHAIN]: [USDC_UNICHAIN],
=======
  [ChainId.MONAD_TESTNET]: [USDT_MONAD_TESTNET],
  [ChainId.BASE_SEPOLIA]: [USDC_BASE_SEPOLIA],
>>>>>>> 3e5baf46
};

export type L1ToL2GasCosts = {
  gasUsedL1: BigNumber;
  gasUsedL1OnL2: BigNumber;
  gasCostL1USD: CurrencyAmount;
  gasCostL1QuoteToken: CurrencyAmount;
};

export type GasModelProviderConfig = ProviderConfig & {
  /*
   * Any additional overhead to add to the gas estimate
   */
  additionalGasOverhead?: BigNumber;

  gasToken?: Token;
};

export type BuildOnChainGasModelFactoryType = {
  chainId: ChainId;
  gasPriceWei: BigNumber;
  pools: LiquidityCalculationPools;
  amountToken: Token;
  quoteToken: Token;
  v2poolProvider: IV2PoolProvider;
  l2GasDataProvider?: IL2GasDataProvider<ArbitrumGasData>;
  providerConfig?: GasModelProviderConfig;
};

export type BuildV2GasModelFactoryType = {
  chainId: ChainId;
  gasPriceWei: BigNumber;
  poolProvider: IV2PoolProvider;
  token: Token;
  l2GasDataProvider?: IL2GasDataProvider<ArbitrumGasData>;
  providerConfig?: GasModelProviderConfig;
};

export type LiquidityCalculationPools = {
  usdPool: Pool;
  nativeAndQuoteTokenV3Pool: Pool | null;
  nativeAndAmountTokenV3Pool: Pool | null;
  nativeAndSpecifiedGasTokenV3Pool: Pool | null;
};

export type GasModelType = {
  v2GasModel?: IGasModel<V2RouteWithValidQuote>;
  v3GasModel: IGasModel<V3RouteWithValidQuote>;
  v4GasModel: IGasModel<V4RouteWithValidQuote>;
  mixedRouteGasModel: IGasModel<MixedRouteWithValidQuote>;
};

/**
 * Contains functions for generating gas estimates for given routes.
 *
 * We generally compute gas estimates off-chain because
 *  1/ Calling eth_estimateGas for a swaps requires the caller to have
 *     the full balance token being swapped, and approvals.
 *  2/ Tracking gas used using a wrapper contract is not accurate with Multicall
 *     due to EIP-2929
 *  3/ For V2 we simulate all our swaps off-chain so have no way to track gas used.
 *
 * Generally these models should be optimized to return quickly by performing any
 * long running operations (like fetching external data) outside of the functions defined.
 * This is because the functions in the model are called once for every route and every
 * amount that is considered in the algorithm so it is important to minimize the number of
 * long running operations.
 */
export type IGasModel<TRouteWithValidQuote extends RouteWithValidQuote> = {
  estimateGasCost(routeWithValidQuote: TRouteWithValidQuote): {
    gasEstimate: BigNumber;
    gasCostInToken: CurrencyAmount;
    gasCostInUSD: CurrencyAmount;
    gasCostInGasToken?: CurrencyAmount;
  };
  calculateL1GasFees?(routes: TRouteWithValidQuote[]): Promise<L1ToL2GasCosts>;
};

/**
 * Factory for building gas models that can be used with any route to generate
 * gas estimates.
 *
 * Factory model is used so that any supporting data can be fetched once and
 * returned as part of the model.
 *
 * @export
 * @abstract
 * @class IV2GasModelFactory
 */
export abstract class IV2GasModelFactory {
  public abstract buildGasModel({
    chainId,
    gasPriceWei,
    poolProvider,
    token,
    providerConfig,
  }: BuildV2GasModelFactoryType): Promise<IGasModel<V2RouteWithValidQuote>>;
}

/**
 * Factory for building gas models that can be used with any route to generate
 * gas estimates.
 *
 * Factory model is used so that any supporting data can be fetched once and
 * returned as part of the model.
 *
 * @export
 * @abstract
 * @class IOnChainGasModelFactory
 */
export abstract class IOnChainGasModelFactory<
  TRouteWithValidQuote extends RouteWithValidQuote
> {
  public abstract buildGasModel({
    chainId,
    gasPriceWei,
    pools,
    amountToken,
    quoteToken,
    v2poolProvider,
    l2GasDataProvider,
    providerConfig,
  }: BuildOnChainGasModelFactoryType): Promise<IGasModel<TRouteWithValidQuote>>;

  protected totalInitializedTicksCrossed(
    initializedTicksCrossedList: number[]
  ) {
    let ticksCrossed = 0;
    for (let i = 0; i < initializedTicksCrossedList.length; i++) {
      // eslint-disable-next-line @typescript-eslint/no-non-null-assertion
      if (initializedTicksCrossedList[i]! > 0) {
        // Quoter returns Array<number of calls to crossTick + 1>, so we need to subtract 1 here.
        // eslint-disable-next-line @typescript-eslint/no-non-null-assertion
        ticksCrossed += initializedTicksCrossedList[i]! - 1;
      }
    }

    return ticksCrossed;
  }
}

// Determines if native currency is token0
// Gets the native price of the pool, dependent on 0 or 1
// quotes across the pool
export const getQuoteThroughNativePool = (
  chainId: ChainId,
  nativeTokenAmount: CurrencyAmountRaw<Token>,
  nativeTokenPool: Pool | Pair
): CurrencyAmount => {
  const nativeCurrency = WRAPPED_NATIVE_CURRENCY[chainId];
  const isToken0 = nativeTokenPool.token0.equals(nativeCurrency);
  // returns mid price in terms of the native currency (the ratio of token/nativeToken)
  const nativeTokenPrice = isToken0
    ? nativeTokenPool.token0Price
    : nativeTokenPool.token1Price;
  // return gas cost in terms of the non native currency
  return nativeTokenPrice.quote(nativeTokenAmount) as CurrencyAmount;
};<|MERGE_RESOLUTION|>--- conflicted
+++ resolved
@@ -129,12 +129,9 @@
   [ChainId.ZKSYNC]: [DAI_ZKSYNC, USDCE_ZKSYNC, USDC_ZKSYNC],
   [ChainId.WORLDCHAIN]: [USDC_WORLDCHAIN],
   [ChainId.UNICHAIN_SEPOLIA]: [USDC_UNICHAIN_SEPOLIA],
-<<<<<<< HEAD
-  [ChainId.UNICHAIN]: [USDC_UNICHAIN],
-=======
   [ChainId.MONAD_TESTNET]: [USDT_MONAD_TESTNET],
   [ChainId.BASE_SEPOLIA]: [USDC_BASE_SEPOLIA],
->>>>>>> 3e5baf46
+  [ChainId.UNICHAIN]: [USDC_UNICHAIN],
 };
 
 export type L1ToL2GasCosts = {
