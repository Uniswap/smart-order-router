import { Protocol } from '@uniswap/router-sdk';
import { ChainId, Currency, Token } from '@uniswap/sdk-core';
import retry from 'async-retry';
import Timeout from 'await-timeout';
import { gql, GraphQLClient } from 'graphql-request';
import _ from 'lodash';

import { SubgraphPool } from '../routers/alpha-router/functions/get-candidate-pools';
import { log, metric } from '../util';

import { ProviderConfig } from './provider';

export interface ISubgraphProvider<TSubgraphPool extends SubgraphPool> {
  getPools(
    tokenIn?: Token,
    tokenOut?: Token,
    providerConfig?: ProviderConfig
  ): Promise<TSubgraphPool[]>;
}

<<<<<<< HEAD
export const PAGE_SIZE = 1000; // 1k is max possible query size from subgraph.
=======
const PAGE_SIZE = 1000;
const MAX_PAGE_SIZE = 10000; // 10k is max possible query size from subgraph.
>>>>>>> 68d3c3d3

export type V3V4SubgraphPool = {
  id: string;
  feeTier: string;
  liquidity: string;
  token0: {
    id: string;
  };
  token1: {
    id: string;
  };
  tvlETH: number;
  tvlUSD: number;
};

export type V3V4RawSubgraphPool = {
  id: string;
  feeTier: string;
  liquidity: string;
  token0: {
    symbol: string;
    id: string;
  };
  token1: {
    symbol: string;
    id: string;
  };
  totalValueLockedUSD: string;
  totalValueLockedETH: string;
  totalValueLockedUSDUntracked: string;
};

export abstract class SubgraphProvider<
  TRawSubgraphPool extends V3V4RawSubgraphPool,
  TSubgraphPool extends V3V4SubgraphPool
> {
  private client: GraphQLClient;

  constructor(
    private protocol: Protocol,
    private chainId: ChainId,
    private retries = 2,
    private timeout = 30000,
    private rollback = true,
    private trackedEthThreshold = 0.01,
    private untrackedUsdThreshold = Number.MAX_VALUE,
    private subgraphUrl?: string
  ) {
    this.protocol = protocol;
    if (!this.subgraphUrl) {
      throw new Error(`No subgraph url for chain id: ${this.chainId}`);
    }
    this.client = new GraphQLClient(this.subgraphUrl);
  }

  public async getPools(
    _currencyIn?: Currency,
    _currencyOut?: Currency,
    providerConfig?: ProviderConfig
  ): Promise<TSubgraphPool[]> {
    const beforeAll = Date.now();
    let blockNumber = providerConfig?.blockNumber
      ? await providerConfig.blockNumber
      : undefined;

    const query = gql`
      ${this.subgraphQuery(blockNumber)}
    `;

    let pools: TRawSubgraphPool[] = [];

    // For Base, we need to fetch more pools at once as V3 pools size is >1.6m as of 6/19/2025.
    // TODO: This is temporary to unblock timeouts. Come up with a long term fix: https://linear.app/uniswap/issue/ROUTE-551
    const finalPageSize =
      this.chainId === ChainId.BASE && this.protocol === Protocol.V3
        ? MAX_PAGE_SIZE
        : PAGE_SIZE;

    log.info(
      `Getting ${
        this.protocol
      } pools from the subgraph with page size ${finalPageSize}${
        providerConfig?.blockNumber
          ? ` as of block ${providerConfig?.blockNumber}`
          : ''
      }.`
    );

    let retries = 0;

    await retry(
      async () => {
        const timeout = new Timeout();

        const getPools = async (): Promise<TRawSubgraphPool[]> => {
          let lastId = '';
          let pools: TRawSubgraphPool[] = [];
          let poolsPage: TRawSubgraphPool[] = [];

          // metrics variables
          let totalPages = 0;

          do {
            totalPages += 1;

            const start = Date.now();
            log.info(
              `Starting fetching for page ${totalPages} with page size ${finalPageSize}`
            );

            const poolsResult = await this.client.request<{
              pools: TRawSubgraphPool[];
            }>(query, {
              pageSize: finalPageSize,
              id: lastId,
            });

            poolsPage = poolsResult.pools;

            pools = pools.concat(poolsPage);

            lastId = pools[pools.length - 1]!.id;
            metric.putMetric(
              `${this.protocol}SubgraphProvider.chain_${this.chainId}.getPools.paginate.pageSize`,
              poolsPage.length
            );
            log.info(
              `Fetched ${poolsPage.length} pools in ${Date.now() - start}ms`
            );
          } while (poolsPage.length > 0);

          metric.putMetric(
            `${this.protocol}SubgraphProvider.chain_${this.chainId}.getPools.paginate`,
            totalPages
          );
          metric.putMetric(
            `${this.protocol}SubgraphProvider.chain_${this.chainId}.getPools.pools.length`,
            pools.length
          );

          return pools;
        };

        try {
          const getPoolsPromise = getPools();
          const timerPromise = timeout.set(this.timeout).then(() => {
            throw new Error(
              `Timed out getting pools from subgraph: ${this.timeout}`
            );
          });
          pools = await Promise.race([getPoolsPromise, timerPromise]);
          return;
        } catch (err) {
          log.error({ err }, `Error fetching ${this.protocol} Subgraph Pools.`);
          throw err;
        } finally {
          timeout.clear();
        }
      },
      {
        retries: this.retries,
        onRetry: (err, retry) => {
          retries += 1;
          if (
            this.rollback &&
            blockNumber &&
            _.includes(err.message, 'indexed up to')
          ) {
            metric.putMetric(
              `${this.protocol}SubgraphProvider.chain_${this.chainId}.getPools.indexError`,
              1
            );
            blockNumber = blockNumber - 10;
            log.info(
              `Detected subgraph indexing error. Rolled back block number to: ${blockNumber}`
            );
          }
          metric.putMetric(
            `${this.protocol}SubgraphProvider.chain_${this.chainId}.getPools.timeout`,
            1
          );
          pools = [];
          log.info(
            { err },
            `Failed to get pools from subgraph. Retry attempt: ${retry}`
          );
        },
      }
    );

    metric.putMetric(
      `${this.protocol}SubgraphProvider.chain_${this.chainId}.getPools.retries`,
      retries
    );

    const untrackedPools = pools.filter(
      (pool) =>
        parseInt(pool.liquidity) > 0 ||
        parseFloat(pool.totalValueLockedETH) > this.trackedEthThreshold ||
        parseFloat(pool.totalValueLockedUSDUntracked) >
          this.untrackedUsdThreshold
    );
    metric.putMetric(
      `${this.protocol}SubgraphProvider.chain_${this.chainId}.getPools.untracked.length`,
      untrackedPools.length
    );
    metric.putMetric(
      `${this.protocol}SubgraphProvider.chain_${this.chainId}.getPools.untracked.percent`,
      (untrackedPools.length / pools.length) * 100
    );

    const beforeFilter = Date.now();
    let poolsSanitized: TSubgraphPool[] = [];
    if (this.protocol === Protocol.V3) {
      // Special treatment for all V3 pools in order to reduce latency due to thousands of pools with very low TVL locked
      // - Include "parseFloat(pool.totalValueLockedETH) === 0" as in certain occasions we have no way of calculating derivedETH so this is 0
      poolsSanitized = pools
        .filter(
          (pool) =>
            (parseInt(pool.liquidity) > 0 &&
              parseFloat(pool.totalValueLockedETH) === 0) ||
            parseFloat(pool.totalValueLockedETH) > this.trackedEthThreshold
        )
        .map((pool) => {
          return this.mapSubgraphPool(pool);
        });
    } else {
      poolsSanitized = pools
        .filter(
          (pool) =>
            parseInt(pool.liquidity) > 0 ||
            parseFloat(pool.totalValueLockedETH) > this.trackedEthThreshold
        )
        .map((pool) => {
          return this.mapSubgraphPool(pool);
        });
    }

    metric.putMetric(
      `${this.protocol}SubgraphProvider.chain_${this.chainId}.getPools.filter.latency`,
      Date.now() - beforeFilter
    );
    metric.putMetric(
      `${this.protocol}SubgraphProvider.chain_${this.chainId}.getPools.filter.length`,
      poolsSanitized.length
    );
    metric.putMetric(
      `${this.protocol}SubgraphProvider.chain_${this.chainId}.getPools.filter.percent`,
      (poolsSanitized.length / pools.length) * 100
    );
    metric.putMetric(
      `${this.protocol}SubgraphProvider.chain_${this.chainId}.getPools`,
      1
    );
    metric.putMetric(
      `${this.protocol}SubgraphProvider.chain_${this.chainId}.getPools.latency`,
      Date.now() - beforeAll
    );

    log.info(
      `Got ${pools.length} ${this.protocol} pools from the subgraph. ${poolsSanitized.length} after filtering`
    );

    return poolsSanitized;
  }

  protected abstract subgraphQuery(blockNumber?: number): string;

  protected abstract mapSubgraphPool(
    rawSubgraphPool: TRawSubgraphPool
  ): TSubgraphPool;
}<|MERGE_RESOLUTION|>--- conflicted
+++ resolved
@@ -18,12 +18,8 @@
   ): Promise<TSubgraphPool[]>;
 }
 
-<<<<<<< HEAD
 export const PAGE_SIZE = 1000; // 1k is max possible query size from subgraph.
-=======
-const PAGE_SIZE = 1000;
 const MAX_PAGE_SIZE = 10000; // 10k is max possible query size from subgraph.
->>>>>>> 68d3c3d3
 
 export type V3V4SubgraphPool = {
   id: string;
