import { BigNumber } from '@ethersproject/bignumber';
import { ChainId, Token } from '@uniswap/sdk-core';
import { Pair } from '@uniswap/v2-sdk';
import _ from 'lodash';

import { ProviderConfig } from '../../../../providers/provider';
import { IV2PoolProvider } from '../../../../providers/v2/pool-provider';
import { log, WRAPPED_NATIVE_CURRENCY } from '../../../../util';
import { CurrencyAmount } from '../../../../util/amounts';
import { V2RouteWithValidQuote } from '../../entities/route-with-valid-quote';
<<<<<<< HEAD
import {
  BuildV2GasModelFactoryType,
  IGasModel,
  IV2GasModelFactory,
  usdGasTokensByChain,
} from '../gas-model';
=======
import { BuildV2GasModelFactoryType, IGasModel, IV2GasModelFactory, usdGasTokensByChain, } from '../gas-model';
>>>>>>> f1453f39

// Constant cost for doing any swap regardless of pools.
export const BASE_SWAP_COST = BigNumber.from(135000); // 115000, bumped up by 20_000 @eric 7/8/2022

// Constant per extra hop in the route.
export const COST_PER_EXTRA_HOP = BigNumber.from(50000); // 20000, bumped up by 30_000 @eric 7/8/2022

/**
 * Computes a gas estimate for a V2 swap using heuristics.
 * Considers number of hops in the route and the typical base cost for a swap.
 *
 * We compute gas estimates off-chain because
 *  1/ Calling eth_estimateGas for a swaps requires the caller to have
 *     the full balance token being swapped, and approvals.
 *  2/ Tracking gas used using a wrapper contract is not accurate with Multicall
 *     due to EIP-2929. We would have to make a request for every swap we wanted to estimate.
 *  3/ For V2 we simulate all our swaps off-chain so have no way to track gas used.
 *
 * Note, certain tokens e.g. rebasing/fee-on-transfer, may incur higher gas costs than
 * what we estimate here. This is because they run extra logic on token transfer.
 *
 * @export
 * @class V2HeuristicGasModelFactory
 */
export class V2HeuristicGasModelFactory extends IV2GasModelFactory {
  constructor() {
    super();
  }

  public async buildGasModel({
    chainId,
    gasPriceWei,
    poolProvider,
    token,
    providerConfig,
  }: BuildV2GasModelFactoryType): Promise<IGasModel<V2RouteWithValidQuote>> {
    if (token.equals(WRAPPED_NATIVE_CURRENCY[chainId]!)) {
      const usdPool: Pair = await this.getHighestLiquidityUSDPool(
        chainId,
        poolProvider,
        providerConfig
      );

      return {
        estimateGasCost: (routeWithValidQuote: V2RouteWithValidQuote) => {
          const { gasCostInEth, gasUse } = this.estimateGas(
            routeWithValidQuote,
            gasPriceWei,
            chainId,
            providerConfig
          );

          const ethToken0 =
            usdPool.token0.address == WRAPPED_NATIVE_CURRENCY[chainId]!.address;

          const ethTokenPrice = ethToken0
            ? usdPool.token0Price
            : usdPool.token1Price;

          const gasCostInTermsOfUSD: CurrencyAmount = ethTokenPrice.quote(
            gasCostInEth
          ) as CurrencyAmount;

          return {
            gasEstimate: gasUse,
            gasCostInToken: gasCostInEth,
            gasCostInUSD: gasCostInTermsOfUSD,
          };
        },
      };
    }

    // If the quote token is not WETH, we convert the gas cost to be in terms of the quote token.
    // We do this by getting the highest liquidity <token>/ETH pool.
    const ethPoolPromise = this.getEthPool(
      chainId,
      token,
      poolProvider,
      providerConfig
    );

    const usdPoolPromise = this.getHighestLiquidityUSDPool(
      chainId,
      poolProvider,
      providerConfig
    );

    const [ethPool, usdPool] = await Promise.all([ethPoolPromise, usdPoolPromise]);

    if (!ethPool) {
      log.info(
        'Unable to find ETH pool with the quote token to produce gas adjusted costs. Route will not account for gas.'
      );
    }

    return {
      estimateGasCost: (routeWithValidQuote: V2RouteWithValidQuote) => {
        const usdToken =
          usdPool.token0.address == WRAPPED_NATIVE_CURRENCY[chainId]!.address
            ? usdPool.token1
            : usdPool.token0;

        const { gasCostInEth, gasUse } = this.estimateGas(
          routeWithValidQuote,
          gasPriceWei,
          chainId,
          {
            ...providerConfig,
          }
        );

        if (!ethPool) {
          return {
            gasEstimate: gasUse,
            gasCostInToken: CurrencyAmount.fromRawAmount(token, 0),
            gasCostInUSD: CurrencyAmount.fromRawAmount(usdToken, 0),
          };
        }

        const ethToken0 =
          ethPool.token0.address == WRAPPED_NATIVE_CURRENCY[chainId]!.address;

        const ethTokenPrice = ethToken0
          ? ethPool.token0Price
          : ethPool.token1Price;

        let gasCostInTermsOfQuoteToken: CurrencyAmount;
        try {
          gasCostInTermsOfQuoteToken = ethTokenPrice.quote(
            gasCostInEth
          ) as CurrencyAmount;
        } catch (err) {
          log.error(
            {
              ethTokenPriceBase: ethTokenPrice.baseCurrency,
              ethTokenPriceQuote: ethTokenPrice.quoteCurrency,
              gasCostInEth: gasCostInEth.currency,
            },
            'Debug eth price token issue'
          );
          throw err;
        }

        const ethToken0USDPool =
          usdPool.token0.address == WRAPPED_NATIVE_CURRENCY[chainId]!.address;

        const ethTokenPriceUSDPool = ethToken0USDPool
          ? usdPool.token0Price
          : usdPool.token1Price;

        let gasCostInTermsOfUSD: CurrencyAmount;
        try {
          gasCostInTermsOfUSD = ethTokenPriceUSDPool.quote(
            gasCostInEth
          ) as CurrencyAmount;
        } catch (err) {
          log.error(
            {
              usdT1: usdPool.token0.symbol,
              usdT2: usdPool.token1.symbol,
              gasCostInEthToken: gasCostInEth.currency.symbol,
            },
            'Failed to compute USD gas price'
          );
          throw err;
        }

        return {
          gasEstimate: gasUse,
          gasCostInToken: gasCostInTermsOfQuoteToken,
          gasCostInUSD: gasCostInTermsOfUSD!,
        };
      },
    };
  }

  private estimateGas(
    routeWithValidQuote: V2RouteWithValidQuote,
    gasPriceWei: BigNumber,
    chainId: ChainId,
    providerConfig?: ProviderConfig
  ) {
    const hops = routeWithValidQuote.route.pairs.length;
    let gasUse = BASE_SWAP_COST.add(COST_PER_EXTRA_HOP.mul(hops - 1));

    if (providerConfig?.additionalGasOverhead) {
      gasUse = gasUse.add(providerConfig.additionalGasOverhead);
    }

    const totalGasCostWei = gasPriceWei.mul(gasUse);

    const weth = WRAPPED_NATIVE_CURRENCY[chainId]!;

    const gasCostInEth = CurrencyAmount.fromRawAmount(
      weth,
      totalGasCostWei.toString()
    );

    return { gasCostInEth, gasUse };
  }

  private async getEthPool(
    chainId: ChainId,
    token: Token,
    poolProvider: IV2PoolProvider,
    providerConfig?: ProviderConfig
  ): Promise<Pair | null> {
    const weth = WRAPPED_NATIVE_CURRENCY[chainId]!;

    const poolAccessor = await poolProvider.getPools(
      [[weth, token]],
      providerConfig
    );
    const pool = poolAccessor.getPool(weth, token);

    if (!pool || pool.reserve0.equalTo(0) || pool.reserve1.equalTo(0)) {
      log.error(
        {
          weth,
          token,
          reserve0: pool?.reserve0.toExact(),
          reserve1: pool?.reserve1.toExact(),
        },
        `Could not find a valid WETH pool with ${token.symbol} for computing gas costs.`
      );

      return null;
    }

    return pool;
  }

  private async getHighestLiquidityUSDPool(
    chainId: ChainId,
    poolProvider: IV2PoolProvider,
    providerConfig?: ProviderConfig
  ): Promise<Pair> {
    const usdTokens = usdGasTokensByChain[chainId];

    if (!usdTokens) {
      throw new Error(
        `Could not find a USD token for computing gas costs on ${chainId}`
      );
    }

    const usdPools = _.map<Token, [Token, Token]>(usdTokens, (usdToken) => [
      usdToken,
      WRAPPED_NATIVE_CURRENCY[chainId]!,
    ]);
    const poolAccessor = await poolProvider.getPools(usdPools, providerConfig);
    const poolsRaw = poolAccessor.getAllPools();
    const pools = _.filter(
      poolsRaw,
      (pool) => pool.reserve0.greaterThan(0) && pool.reserve1.greaterThan(0)
    );

    if (pools.length == 0) {
      log.error(
        { pools },
        `Could not find a USD/WETH pool for computing gas costs.`
      );
      throw new Error(`Can't find USD/WETH pool for computing gas costs.`);
    }

    const maxPool = _.maxBy(pools, (pool) => {
      if (pool.token0.equals(WRAPPED_NATIVE_CURRENCY[chainId]!)) {
        return parseFloat(pool.reserve0.toSignificant(2));
      } else {
        return parseFloat(pool.reserve1.toSignificant(2));
      }
    }) as Pair;

    return maxPool;
  }
}<|MERGE_RESOLUTION|>--- conflicted
+++ resolved
@@ -8,16 +8,12 @@
 import { log, WRAPPED_NATIVE_CURRENCY } from '../../../../util';
 import { CurrencyAmount } from '../../../../util/amounts';
 import { V2RouteWithValidQuote } from '../../entities/route-with-valid-quote';
-<<<<<<< HEAD
 import {
   BuildV2GasModelFactoryType,
   IGasModel,
   IV2GasModelFactory,
   usdGasTokensByChain,
 } from '../gas-model';
-=======
-import { BuildV2GasModelFactoryType, IGasModel, IV2GasModelFactory, usdGasTokensByChain, } from '../gas-model';
->>>>>>> f1453f39
 
 // Constant cost for doing any swap regardless of pools.
 export const BASE_SWAP_COST = BigNumber.from(135000); // 115000, bumped up by 20_000 @eric 7/8/2022
@@ -105,7 +101,10 @@
       providerConfig
     );
 
-    const [ethPool, usdPool] = await Promise.all([ethPoolPromise, usdPoolPromise]);
+    const [ethPool, usdPool] = await Promise.all([
+      ethPoolPromise,
+      usdPoolPromise,
+    ]);
 
     if (!ethPool) {
       log.info(
