--- conflicted
+++ resolved
@@ -11,13 +11,9 @@
   USDC_MAINNET,
   USDC_OPTIMISM,
   USDT_MAINNET,
-<<<<<<< HEAD
   USDT_OPTIMISM,
   WBTC_MAINNET,
   WBTC_OPTIMISM
-=======
-  WBTC_MAINNET,
->>>>>>> 3308a159
 } from '../token-provider';
 
 import { IV2SubgraphProvider, V2SubgraphPool } from './subgraph-provider';
