--- conflicted
+++ resolved
@@ -160,12 +160,6 @@
     WLD_WORLDCHAIN,
     WBTC_WORLDCHAIN,
   ],
-<<<<<<< HEAD
-  [ChainId.ASTROCHAIN_SEPOLIA]: [
-    nativeOnChain(ChainId.ASTROCHAIN_SEPOLIA),
-    WRAPPED_NATIVE_CURRENCY[ChainId.ASTROCHAIN_SEPOLIA]!,
-    USDC_ASTROCHAIN_SEPOLIA,
-=======
   [ChainId.UNICHAIN_SEPOLIA]: [
     nativeOnChain(ChainId.UNICHAIN_SEPOLIA),
     WRAPPED_NATIVE_CURRENCY[ChainId.UNICHAIN_SEPOLIA]!,
@@ -191,7 +185,6 @@
     nativeOnChain(ChainId.SONEIUM),
     WRAPPED_NATIVE_CURRENCY[ChainId.SONEIUM]!,
     USDC_SONEIUM,
->>>>>>> 5066d683
   ],
 };
 
