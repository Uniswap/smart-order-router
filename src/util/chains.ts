--- conflicted
+++ resolved
@@ -159,10 +159,7 @@
   WORLDCHAIN = 'worldchain-mainnet',
   UNICHAIN_SEPOLIA = 'unichain-sepolia',
   UNICHAIN = 'unichain-mainnet',
-<<<<<<< HEAD
-=======
   MONAD_TESTNET = 'monad-testnet',
->>>>>>> 55521f5e
 }
 
 export enum NativeCurrencyName {
@@ -353,11 +350,8 @@
       return ChainName.UNICHAIN_SEPOLIA;
     case 130:
       return ChainName.UNICHAIN;
-<<<<<<< HEAD
-=======
     case 41454:
       return ChainName.MONAD_TESTNET;
->>>>>>> 55521f5e
     default:
       throw new Error(`Unknown chain id: ${id}`);
   }
