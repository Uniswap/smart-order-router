--- conflicted
+++ resolved
@@ -31,10 +31,7 @@
   USDC_NATIVE_ARBITRUM,
   USDC_OPTIMISM,
   USDC_POLYGON,
-<<<<<<< HEAD
   USDC_UNICHAIN,
-=======
->>>>>>> 1a6bd6fc
   USDC_UNICHAIN_SEPOLIA,
   USDC_WORLDCHAIN,
   USDC_ZKSYNC,
@@ -137,15 +134,11 @@
   [ChainId.UNICHAIN_SEPOLIA]: [
     WRAPPED_NATIVE_CURRENCY[ChainId.UNICHAIN_SEPOLIA]!,
     USDC_UNICHAIN_SEPOLIA,
-<<<<<<< HEAD
   ],
   [ChainId.UNICHAIN]: [
     WRAPPED_NATIVE_CURRENCY[ChainId.UNICHAIN]!,
     USDC_UNICHAIN,
-=======
->>>>>>> 1a6bd6fc
-  ],
-  [ChainId.UNICHAIN]: [],
+  ],
   [ChainId.MONAD_TESTNET]: [],
 };
 
