import { BigNumber } from '@ethersproject/bignumber';
import { BaseProvider, JsonRpcProvider } from '@ethersproject/providers';
import DEFAULT_TOKEN_LIST from '@uniswap/default-token-list';
import { Protocol, SwapRouter, Trade, ZERO } from '@uniswap/router-sdk';
import {
  ChainId,
  Currency,
  Fraction,
  Token,
  TradeType,
} from '@uniswap/sdk-core';
import { TokenList } from '@uniswap/token-lists';
import { Pool, Position, SqrtPriceMath, TickMath } from '@uniswap/v3-sdk';
import retry from 'async-retry';
import JSBI from 'jsbi';
import _ from 'lodash';
import NodeCache from 'node-cache';

import {
  CachedRoutes,
  CacheMode,
  CachingGasStationProvider,
  CachingTokenProviderWithFallback,
  CachingV2PoolProvider,
  CachingV2SubgraphProvider,
  CachingV3PoolProvider,
  CachingV3SubgraphProvider,
  EIP1559GasPriceProvider,
  ETHGasStationInfoProvider,
  IOnChainQuoteProvider,
  IRouteCachingProvider,
  ISwapRouterProvider,
  ITokenPropertiesProvider,
  IV2QuoteProvider,
  IV2SubgraphProvider,
  LegacyGasPriceProvider,
  NodeJSCache,
  OnChainGasPriceProvider,
  OnChainQuoteProvider,
  Simulator,
  StaticV2SubgraphProvider,
  StaticV3SubgraphProvider,
  SwapRouterProvider,
  TokenPropertiesProvider,
  UniswapMulticallProvider,
  URISubgraphProvider,
  V2QuoteProvider,
  V2SubgraphProviderWithFallBacks,
  V3SubgraphProviderWithFallBacks,
} from '../../providers';
import {
  CachingTokenListProvider,
  ITokenListProvider,
} from '../../providers/caching-token-list-provider';
import {
  GasPrice,
  IGasPriceProvider,
} from '../../providers/gas-price-provider';
import {
  IPortionProvider,
  PortionProvider,
} from '../../providers/portion-provider';
import { OnChainTokenFeeFetcher } from '../../providers/token-fee-fetcher';
import { ITokenProvider, TokenProvider } from '../../providers/token-provider';
import {
  ITokenValidatorProvider,
  TokenValidatorProvider,
} from '../../providers/token-validator-provider';
import {
  IV2PoolProvider,
  V2PoolProvider,
} from '../../providers/v2/pool-provider';
import {
  ArbitrumGasData,
  ArbitrumGasDataProvider,
  IL2GasDataProvider,
  OptimismGasData,
  OptimismGasDataProvider,
} from '../../providers/v3/gas-data-provider';
import {
  IV3PoolProvider,
  V3PoolProvider,
} from '../../providers/v3/pool-provider';
import { IV3SubgraphProvider } from '../../providers/v3/subgraph-provider';
import { Erc20__factory } from '../../types/other/factories/Erc20__factory';
import { SWAP_ROUTER_02_ADDRESSES, WRAPPED_NATIVE_CURRENCY } from '../../util';
import { CurrencyAmount } from '../../util/amounts';
import {
  ID_TO_CHAIN_ID,
  ID_TO_NETWORK_NAME,
  V2_SUPPORTED,
} from '../../util/chains';
import {
  getHighestLiquidityV3NativePool,
  getHighestLiquidityV3USDPool,
} from '../../util/gas-factory-helpers';
import { log } from '../../util/log';
import {
  buildSwapMethodParameters,
  buildTrade,
} from '../../util/methodParameters';
import { metric, MetricLoggerUnit } from '../../util/metric';
import { UNSUPPORTED_TOKENS } from '../../util/unsupported-tokens';
import {
  IRouter,
  ISwapToRatio,
  MethodParameters,
  MixedRoute,
  SwapAndAddConfig,
  SwapAndAddOptions,
  SwapAndAddParameters,
  SwapOptions,
  SwapRoute,
  SwapToRatioResponse,
  SwapToRatioStatus,
  V2Route,
  V3Route,
} from '../router';

import {
  DEFAULT_ROUTING_CONFIG_BY_CHAIN,
  ETH_GAS_STATION_API_URL,
} from './config';
import {
  MixedRouteWithValidQuote,
  RouteWithValidQuote,
  V3RouteWithValidQuote,
} from './entities/route-with-valid-quote';
import { BestSwapRoute, getBestSwapRoute } from './functions/best-swap-route';
import { calculateRatioAmountIn } from './functions/calculate-ratio-amount-in';
import {
  CandidatePoolsBySelectionCriteria,
  getV2CandidatePools,
  getV3CandidatePools,
  PoolId,
  V2CandidatePools,
  V3CandidatePools,
} from './functions/get-candidate-pools';
import {
  GasModelProviderConfig,
  IGasModel,
  IOnChainGasModelFactory,
  IV2GasModelFactory,
  LiquidityCalculationPools,
} from './gas-models/gas-model';
import { MixedRouteHeuristicGasModelFactory } from './gas-models/mixedRoute/mixed-route-heuristic-gas-model';
import { V2HeuristicGasModelFactory } from './gas-models/v2/v2-heuristic-gas-model';
import { NATIVE_OVERHEAD } from './gas-models/v3/gas-costs';
import { V3HeuristicGasModelFactory } from './gas-models/v3/v3-heuristic-gas-model';
import { GetQuotesResult, MixedQuoter, V2Quoter, V3Quoter } from './quoters';

export type AlphaRouterParams = {
  /**
   * The chain id for this instance of the Alpha Router.
   */
  chainId: ChainId;
  /**
   * The Web3 provider for getting on-chain data.
   */
  provider: BaseProvider;
  /**
   * The provider to use for making multicalls. Used for getting on-chain data
   * like pools, tokens, quotes in batch.
   */
  multicall2Provider?: UniswapMulticallProvider;
  /**
   * The provider for getting all pools that exist on V3 from the Subgraph. The pools
   * from this provider are filtered during the algorithm to a set of candidate pools.
   */
  v3SubgraphProvider?: IV3SubgraphProvider;
  /**
   * The provider for getting data about V3 pools.
   */
  v3PoolProvider?: IV3PoolProvider;
  /**
   * The provider for getting V3 quotes.
   */
  onChainQuoteProvider?: IOnChainQuoteProvider;
  /**
   * The provider for getting all pools that exist on V2 from the Subgraph. The pools
   * from this provider are filtered during the algorithm to a set of candidate pools.
   */
  v2SubgraphProvider?: IV2SubgraphProvider;
  /**
   * The provider for getting data about V2 pools.
   */
  v2PoolProvider?: IV2PoolProvider;
  /**
   * The provider for getting V3 quotes.
   */
  v2QuoteProvider?: IV2QuoteProvider;
  /**
   * The provider for getting data about Tokens.
   */
  tokenProvider?: ITokenProvider;
  /**
   * The provider for getting the current gas price to use when account for gas in the
   * algorithm.
   */
  gasPriceProvider?: IGasPriceProvider;
  /**
   * A factory for generating a gas model that is used when estimating the gas used by
   * V3 routes.
   */
  v3GasModelFactory?: IOnChainGasModelFactory;
  /**
   * A factory for generating a gas model that is used when estimating the gas used by
   * V2 routes.
   */
  v2GasModelFactory?: IV2GasModelFactory;
  /**
   * A factory for generating a gas model that is used when estimating the gas used by
   * V3 routes.
   */
  mixedRouteGasModelFactory?: IOnChainGasModelFactory;
  /**
   * A token list that specifies Token that should be blocked from routing through.
   * Defaults to Uniswap's unsupported token list.
   */
  blockedTokenListProvider?: ITokenListProvider;

  /**
   * Calls lens function on SwapRouter02 to determine ERC20 approval types for
   * LP position tokens.
   */
  swapRouterProvider?: ISwapRouterProvider;

  /**
   * Calls the optimism gas oracle contract to fetch constants for calculating the l1 security fee.
   */
  optimismGasDataProvider?: IL2GasDataProvider<OptimismGasData>;

  /**
   * A token validator for detecting fee-on-transfer tokens or tokens that can't be transferred.
   */
  tokenValidatorProvider?: ITokenValidatorProvider;

  /**
   * Calls the arbitrum gas data contract to fetch constants for calculating the l1 fee.
   */
  arbitrumGasDataProvider?: IL2GasDataProvider<ArbitrumGasData>;

  /**
   * Simulates swaps and returns new SwapRoute with updated gas estimates.
   */
  simulator?: Simulator;

  /**
   * A provider for caching the best route given an amount, quoteToken, tradeType
   */
  routeCachingProvider?: IRouteCachingProvider;

  /**
   * A provider for getting token properties for special tokens like fee-on-transfer tokens.
   */
  tokenPropertiesProvider?: ITokenPropertiesProvider;

  /**
   * A provider for computing the portion-related data for routes and quotes.
   */
  portionProvider?: IPortionProvider;
};

export class MapWithLowerCaseKey<V> extends Map<string, V> {
  override set(key: string, value: V): this {
    return super.set(key.toLowerCase(), value);
  }
}

export class LowerCaseStringArray extends Array<string> {
  constructor(...items: string[]) {
    // Convert all items to lowercase before calling the parent constructor
    super(...items.map((item) => item.toLowerCase()));
  }
}

/**
 * Determines the pools that the algorithm will consider when finding the optimal swap.
 *
 * All pools on each protocol are filtered based on the heuristics specified here to generate
 * the set of candidate pools. The Top N pools are taken by Total Value Locked (TVL).
 *
 * Higher values here result in more pools to explore which results in higher latency.
 */
export type ProtocolPoolSelection = {
  /**
   * The top N pools by TVL out of all pools on the protocol.
   */
  topN: number;
  /**
   * The top N pools by TVL of pools that consist of tokenIn and tokenOut.
   */
  topNDirectSwaps: number;
  /**
   * The top N pools by TVL of pools where one token is tokenIn and the
   * top N pools by TVL of pools where one token is tokenOut tokenOut.
   */
  topNTokenInOut: number;
  /**
   * Given the topNTokenInOut pools, gets the top N pools that involve the other token.
   * E.g. for a WETH -> USDC swap, if topNTokenInOut found WETH -> DAI and WETH -> USDT,
   * a value of 2 would find the top 2 pools that involve DAI and top 2 pools that involve USDT.
   */
  topNSecondHop: number;
  /**
   * Given the topNTokenInOut pools and a token address,
   * gets the top N pools that involve the other token.
   * If token address is not on the list, we default to topNSecondHop.
   * E.g. for a WETH -> USDC swap, if topNTokenInOut found WETH -> DAI and WETH -> USDT,
   * and there's a mapping USDT => 4, but no mapping for DAI
   * it would find the top 4 pools that involve USDT, and find the topNSecondHop pools that involve DAI
   */
  topNSecondHopForTokenAddress?: MapWithLowerCaseKey<number>;
  /**
   * List of token addresses to avoid using as a second hop.
   * There might be multiple reasons why we would like to avoid a specific token,
   *   but the specific reason that we are trying to solve is when the pool is not synced properly
   *   e.g. when the pool has a rebasing token that isn't syncing the pool on every rebase.
   */
  tokensToAvoidOnSecondHops?: LowerCaseStringArray;
  /**
   * The top N pools for token in and token out that involve a token from a list of
   * hardcoded 'base tokens'. These are standard tokens such as WETH, USDC, DAI, etc.
   * This is similar to how the legacy routing algorithm used by Uniswap would select
   * pools and is intended to make the new pool selection algorithm close to a superset
   * of the old algorithm.
   */
  topNWithEachBaseToken: number;
  /**
   * Given the topNWithEachBaseToken pools, takes the top N pools from the full list.
   * E.g. for a WETH -> USDC swap, if topNWithEachBaseToken found WETH -0.05-> DAI,
   * WETH -0.01-> DAI, WETH -0.05-> USDC, WETH -0.3-> USDC, a value of 2 would reduce
   * this set to the top 2 pools from that full list.
   */
  topNWithBaseToken: number;
};

export type AlphaRouterConfig = {
  /**
   * The block number to use for all on-chain data. If not provided, the router will
   * use the latest block returned by the provider.
   */
  blockNumber?: number | Promise<number>;
  /**
   * The protocols to consider when finding the optimal swap. If not provided all protocols
   * will be used.
   */
  protocols?: Protocol[];
  /**
   * Config for selecting which pools to consider routing via on V2.
   */
  v2PoolSelection: ProtocolPoolSelection;
  /**
   * Config for selecting which pools to consider routing via on V3.
   */
  v3PoolSelection: ProtocolPoolSelection;
  /**
   * For each route, the maximum number of hops to consider. More hops will increase latency of the algorithm.
   */
  maxSwapsPerPath: number;
  /**
   * The maximum number of splits in the returned route. A higher maximum will increase latency of the algorithm.
   */
  maxSplits: number;
  /**
   * The minimum number of splits in the returned route.
   * This parameters should always be set to 1. It is only included for testing purposes.
   */
  minSplits: number;
  /**
   * Forces the returned swap to route across all protocols.
   * This parameter should always be false. It is only included for testing purposes.
   */
  forceCrossProtocol: boolean;
  /**
   * Force the alpha router to choose a mixed route swap.
   * Default will be falsy. It is only included for testing purposes.
   */
  forceMixedRoutes?: boolean;
  /**
   * The minimum percentage of the input token to use for each route in a split route.
   * All routes will have a multiple of this value. For example is distribution percentage is 5,
   * a potential return swap would be:
   *
   * 5% of input => Route 1
   * 55% of input => Route 2
   * 40% of input => Route 3
   */
  distributionPercent: number;
  /**
   * Flag to indicate whether to use the cached routes or not.
   * By default, the cached routes will be used.
   */
  useCachedRoutes?: boolean;
  /**
   * Flag to indicate whether to write to the cached routes or not.
   * By default, the cached routes will be written to.
   */
  writeToCachedRoutes?: boolean;
  /**
   * Flag to indicate whether to use the CachedRoutes in optimistic mode.
   * Optimistic mode means that we will allow blocksToLive greater than 1.
   */
  optimisticCachedRoutes?: boolean;
  /**
   * Debug param that helps to see the short-term latencies improvements without impacting the main path.
   */
  debugRouting?: boolean;
  /**
   * Flag that allow us to override the cache mode.
   */
  overwriteCacheMode?: CacheMode;
  /**
   * Flag for token properties provider to enable fetching fee-on-transfer tokens.
   */
  enableFeeOnTransferFeeFetching?: boolean;
  /**
   * Tenderly natively support save simulation failures if failed,
   * we need this as a pass-through flag to enable/disable this feature.
   */
  saveTenderlySimulationIfFailed?: boolean;
  /**
   * Include an additional response field specifying the swap gas estimation in terms of a specific gas token.
   * This requires a suitable Native/GasToken pool to exist on V3. If one does not exist this field will return null.
   */
  gasToken?: string;
};

export class AlphaRouter
  implements
    IRouter<AlphaRouterConfig>,
    ISwapToRatio<AlphaRouterConfig, SwapAndAddConfig>
{
  protected chainId: ChainId;
  protected provider: BaseProvider;
  protected multicall2Provider: UniswapMulticallProvider;
  protected v3SubgraphProvider: IV3SubgraphProvider;
  protected v3PoolProvider: IV3PoolProvider;
  protected onChainQuoteProvider: IOnChainQuoteProvider;
  protected v2SubgraphProvider: IV2SubgraphProvider;
  protected v2QuoteProvider: IV2QuoteProvider;
  protected v2PoolProvider: IV2PoolProvider;
  protected tokenProvider: ITokenProvider;
  protected gasPriceProvider: IGasPriceProvider;
  protected swapRouterProvider: ISwapRouterProvider;
  protected v3GasModelFactory: IOnChainGasModelFactory;
  protected v2GasModelFactory: IV2GasModelFactory;
  protected mixedRouteGasModelFactory: IOnChainGasModelFactory;
  protected tokenValidatorProvider?: ITokenValidatorProvider;
  protected blockedTokenListProvider?: ITokenListProvider;
  protected l2GasDataProvider?:
    | IL2GasDataProvider<OptimismGasData>
    | IL2GasDataProvider<ArbitrumGasData>;
  protected simulator?: Simulator;
  protected v2Quoter: V2Quoter;
  protected v3Quoter: V3Quoter;
  protected mixedQuoter: MixedQuoter;
  protected routeCachingProvider?: IRouteCachingProvider;
  protected tokenPropertiesProvider: ITokenPropertiesProvider;
  protected portionProvider: IPortionProvider;

  constructor({
    chainId,
    provider,
    multicall2Provider,
    v3PoolProvider,
    onChainQuoteProvider,
    v2PoolProvider,
    v2QuoteProvider,
    v2SubgraphProvider,
    tokenProvider,
    blockedTokenListProvider,
    v3SubgraphProvider,
    gasPriceProvider,
    v3GasModelFactory,
    v2GasModelFactory,
    mixedRouteGasModelFactory,
    swapRouterProvider,
    optimismGasDataProvider,
    tokenValidatorProvider,
    arbitrumGasDataProvider,
    simulator,
    routeCachingProvider,
    tokenPropertiesProvider,
    portionProvider,
  }: AlphaRouterParams) {
    this.chainId = chainId;
    this.provider = provider;
    this.multicall2Provider =
      multicall2Provider ??
      new UniswapMulticallProvider(chainId, provider, 375_000);
    this.v3PoolProvider =
      v3PoolProvider ??
      new CachingV3PoolProvider(
        this.chainId,
        new V3PoolProvider(ID_TO_CHAIN_ID(chainId), this.multicall2Provider),
        new NodeJSCache(new NodeCache({ stdTTL: 360, useClones: false }))
      );
    this.simulator = simulator;
    this.routeCachingProvider = routeCachingProvider;

    if (onChainQuoteProvider) {
      this.onChainQuoteProvider = onChainQuoteProvider;
    } else {
      switch (chainId) {
        case ChainId.OPTIMISM:
        case ChainId.OPTIMISM_GOERLI:
          this.onChainQuoteProvider = new OnChainQuoteProvider(
            chainId,
            provider,
            this.multicall2Provider,
            {
              retries: 2,
              minTimeout: 100,
              maxTimeout: 1000,
            },
            {
              multicallChunk: 110,
              gasLimitPerCall: 1_200_000,
              quoteMinSuccessRate: 0.1,
            },
            {
              gasLimitOverride: 3_000_000,
              multicallChunk: 45,
            },
            {
              gasLimitOverride: 3_000_000,
              multicallChunk: 45,
            },
            {
              baseBlockOffset: -10,
              rollback: {
                enabled: true,
                attemptsBeforeRollback: 1,
                rollbackBlockOffset: -10,
              },
            }
          );
          break;
        case ChainId.BASE:
        case ChainId.BASE_GOERLI:
          this.onChainQuoteProvider = new OnChainQuoteProvider(
            chainId,
            provider,
            this.multicall2Provider,
            {
              retries: 2,
              minTimeout: 100,
              maxTimeout: 1000,
            },
            {
              multicallChunk: 80,
              gasLimitPerCall: 1_200_000,
              quoteMinSuccessRate: 0.1,
            },
            {
              gasLimitOverride: 3_000_000,
              multicallChunk: 45,
            },
            {
              gasLimitOverride: 3_000_000,
              multicallChunk: 45,
            },
            {
              baseBlockOffset: -10,
              rollback: {
                enabled: true,
                attemptsBeforeRollback: 1,
                rollbackBlockOffset: -10,
              },
            }
          );
          break;
        case ChainId.ARBITRUM_ONE:
        case ChainId.ARBITRUM_GOERLI:
          this.onChainQuoteProvider = new OnChainQuoteProvider(
            chainId,
            provider,
            this.multicall2Provider,
            {
              retries: 2,
              minTimeout: 100,
              maxTimeout: 1000,
            },
            {
              multicallChunk: 10,
              gasLimitPerCall: 12_000_000,
              quoteMinSuccessRate: 0.1,
            },
            {
              gasLimitOverride: 30_000_000,
              multicallChunk: 6,
            },
            {
              gasLimitOverride: 30_000_000,
              multicallChunk: 6,
            }
          );
          break;
        case ChainId.CELO:
        case ChainId.CELO_ALFAJORES:
          this.onChainQuoteProvider = new OnChainQuoteProvider(
            chainId,
            provider,
            this.multicall2Provider,
            {
              retries: 2,
              minTimeout: 100,
              maxTimeout: 1000,
            },
            {
              multicallChunk: 10,
              gasLimitPerCall: 5_000_000,
              quoteMinSuccessRate: 0.1,
            },
            {
              gasLimitOverride: 5_000_000,
              multicallChunk: 5,
            },
            {
              gasLimitOverride: 6_250_000,
              multicallChunk: 4,
            }
          );
          break;
        default:
          this.onChainQuoteProvider = new OnChainQuoteProvider(
            chainId,
            provider,
            this.multicall2Provider,
            {
              retries: 2,
              minTimeout: 100,
              maxTimeout: 1000,
            },
            {
              multicallChunk: 210,
              gasLimitPerCall: 705_000,
              quoteMinSuccessRate: 0.15,
            },
            {
              gasLimitOverride: 2_000_000,
              multicallChunk: 70,
            }
          );
          break;
      }
    }

    if (tokenValidatorProvider) {
      this.tokenValidatorProvider = tokenValidatorProvider;
    } else if (this.chainId === ChainId.MAINNET) {
      this.tokenValidatorProvider = new TokenValidatorProvider(
        this.chainId,
        this.multicall2Provider,
        new NodeJSCache(new NodeCache({ stdTTL: 30000, useClones: false }))
      );
    }
    if (tokenPropertiesProvider) {
      this.tokenPropertiesProvider = tokenPropertiesProvider;
    } else {
      this.tokenPropertiesProvider = new TokenPropertiesProvider(
        this.chainId,
        new NodeJSCache(new NodeCache({ stdTTL: 86400, useClones: false })),
        new OnChainTokenFeeFetcher(this.chainId, provider)
      );
    }
    this.v2PoolProvider =
      v2PoolProvider ??
      new CachingV2PoolProvider(
        chainId,
        new V2PoolProvider(
          chainId,
          this.multicall2Provider,
          this.tokenPropertiesProvider
        ),
        new NodeJSCache(new NodeCache({ stdTTL: 60, useClones: false }))
      );

    this.v2QuoteProvider = v2QuoteProvider ?? new V2QuoteProvider();

    this.blockedTokenListProvider =
      blockedTokenListProvider ??
      new CachingTokenListProvider(
        chainId,
        UNSUPPORTED_TOKENS as TokenList,
        new NodeJSCache(new NodeCache({ stdTTL: 3600, useClones: false }))
      );
    this.tokenProvider =
      tokenProvider ??
      new CachingTokenProviderWithFallback(
        chainId,
        new NodeJSCache(new NodeCache({ stdTTL: 3600, useClones: false })),
        new CachingTokenListProvider(
          chainId,
          DEFAULT_TOKEN_LIST,
          new NodeJSCache(new NodeCache({ stdTTL: 3600, useClones: false }))
        ),
        new TokenProvider(chainId, this.multicall2Provider)
      );
    this.portionProvider = portionProvider ?? new PortionProvider();

    const chainName = ID_TO_NETWORK_NAME(chainId);

    // ipfs urls in the following format: `https://cloudflare-ipfs.com/ipns/api.uniswap.org/v1/pools/${protocol}/${chainName}.json`;
    if (v2SubgraphProvider) {
      this.v2SubgraphProvider = v2SubgraphProvider;
    } else {
      this.v2SubgraphProvider = new V2SubgraphProviderWithFallBacks([
        new CachingV2SubgraphProvider(
          chainId,
          new URISubgraphProvider(
            chainId,
            `https://cloudflare-ipfs.com/ipns/api.uniswap.org/v1/pools/v2/${chainName}.json`,
            undefined,
            0
          ),
          new NodeJSCache(new NodeCache({ stdTTL: 300, useClones: false }))
        ),
        new StaticV2SubgraphProvider(chainId),
      ]);
    }

    if (v3SubgraphProvider) {
      this.v3SubgraphProvider = v3SubgraphProvider;
    } else {
      this.v3SubgraphProvider = new V3SubgraphProviderWithFallBacks([
        new CachingV3SubgraphProvider(
          chainId,
          new URISubgraphProvider(
            chainId,
            `https://cloudflare-ipfs.com/ipns/api.uniswap.org/v1/pools/v3/${chainName}.json`,
            undefined,
            0
          ),
          new NodeJSCache(new NodeCache({ stdTTL: 300, useClones: false }))
        ),
        new StaticV3SubgraphProvider(chainId, this.v3PoolProvider),
      ]);
    }

    let gasPriceProviderInstance: IGasPriceProvider;
    if (JsonRpcProvider.isProvider(this.provider)) {
      gasPriceProviderInstance = new OnChainGasPriceProvider(
        chainId,
        new EIP1559GasPriceProvider(this.provider as JsonRpcProvider),
        new LegacyGasPriceProvider(this.provider as JsonRpcProvider)
      );
    } else {
      gasPriceProviderInstance = new ETHGasStationInfoProvider(
        ETH_GAS_STATION_API_URL
      );
    }

    this.gasPriceProvider =
      gasPriceProvider ??
      new CachingGasStationProvider(
        chainId,
        gasPriceProviderInstance,
        new NodeJSCache<GasPrice>(
          new NodeCache({ stdTTL: 7, useClones: false })
        )
      );
    this.v3GasModelFactory =
      v3GasModelFactory ?? new V3HeuristicGasModelFactory();
    this.v2GasModelFactory =
      v2GasModelFactory ?? new V2HeuristicGasModelFactory();
    this.mixedRouteGasModelFactory =
      mixedRouteGasModelFactory ?? new MixedRouteHeuristicGasModelFactory();

    this.swapRouterProvider =
      swapRouterProvider ??
      new SwapRouterProvider(this.multicall2Provider, this.chainId);

    if (chainId === ChainId.OPTIMISM || chainId === ChainId.BASE) {
      this.l2GasDataProvider =
        optimismGasDataProvider ??
        new OptimismGasDataProvider(chainId, this.multicall2Provider);
    }
    if (
      chainId === ChainId.ARBITRUM_ONE ||
      chainId === ChainId.ARBITRUM_GOERLI
    ) {
      this.l2GasDataProvider =
        arbitrumGasDataProvider ??
        new ArbitrumGasDataProvider(chainId, this.provider);
    }

    // Initialize the Quoters.
    // Quoters are an abstraction encapsulating the business logic of fetching routes and quotes.
    this.v2Quoter = new V2Quoter(
      this.v2SubgraphProvider,
      this.v2PoolProvider,
      this.v2QuoteProvider,
      this.v2GasModelFactory,
      this.tokenProvider,
      this.chainId,
      this.blockedTokenListProvider,
      this.tokenValidatorProvider
    );

    this.v3Quoter = new V3Quoter(
      this.v3SubgraphProvider,
      this.v3PoolProvider,
      this.onChainQuoteProvider,
      this.tokenProvider,
      this.chainId,
      this.blockedTokenListProvider,
      this.tokenValidatorProvider
    );

    this.mixedQuoter = new MixedQuoter(
      this.v3SubgraphProvider,
      this.v3PoolProvider,
      this.v2SubgraphProvider,
      this.v2PoolProvider,
      this.onChainQuoteProvider,
      this.tokenProvider,
      this.chainId,
      this.blockedTokenListProvider,
      this.tokenValidatorProvider
    );
  }

  public async routeToRatio(
    token0Balance: CurrencyAmount,
    token1Balance: CurrencyAmount,
    position: Position,
    swapAndAddConfig: SwapAndAddConfig,
    swapAndAddOptions?: SwapAndAddOptions,
    routingConfig: Partial<AlphaRouterConfig> = DEFAULT_ROUTING_CONFIG_BY_CHAIN(
      this.chainId
    )
  ): Promise<SwapToRatioResponse> {
    if (
      token1Balance.currency.wrapped.sortsBefore(token0Balance.currency.wrapped)
    ) {
      [token0Balance, token1Balance] = [token1Balance, token0Balance];
    }

    let preSwapOptimalRatio = this.calculateOptimalRatio(
      position,
      position.pool.sqrtRatioX96,
      true
    );
    // set up parameters according to which token will be swapped
    let zeroForOne: boolean;
    if (position.pool.tickCurrent > position.tickUpper) {
      zeroForOne = true;
    } else if (position.pool.tickCurrent < position.tickLower) {
      zeroForOne = false;
    } else {
      zeroForOne = new Fraction(
        token0Balance.quotient,
        token1Balance.quotient
      ).greaterThan(preSwapOptimalRatio);
      if (!zeroForOne) preSwapOptimalRatio = preSwapOptimalRatio.invert();
    }

    const [inputBalance, outputBalance] = zeroForOne
      ? [token0Balance, token1Balance]
      : [token1Balance, token0Balance];

    let optimalRatio = preSwapOptimalRatio;
    let postSwapTargetPool = position.pool;
    let exchangeRate: Fraction = zeroForOne
      ? position.pool.token0Price
      : position.pool.token1Price;
    let swap: SwapRoute | null = null;
    let ratioAchieved = false;
    let n = 0;
    // iterate until we find a swap with a sufficient ratio or return null
    while (!ratioAchieved) {
      n++;
      if (n > swapAndAddConfig.maxIterations) {
        log.info('max iterations exceeded');
        return {
          status: SwapToRatioStatus.NO_ROUTE_FOUND,
          error: 'max iterations exceeded',
        };
      }

      const amountToSwap = calculateRatioAmountIn(
        optimalRatio,
        exchangeRate,
        inputBalance,
        outputBalance
      );
      if (amountToSwap.equalTo(0)) {
        log.info(`no swap needed: amountToSwap = 0`);
        return {
          status: SwapToRatioStatus.NO_SWAP_NEEDED,
        };
      }
      swap = await this.route(
        amountToSwap,
        outputBalance.currency,
        TradeType.EXACT_INPUT,
        undefined,
        {
          ...DEFAULT_ROUTING_CONFIG_BY_CHAIN(this.chainId),
          ...routingConfig,
          /// @dev We do not want to query for mixedRoutes for routeToRatio as they are not supported
          /// [Protocol.V3, Protocol.V2] will make sure we only query for V3 and V2
          protocols: [Protocol.V3, Protocol.V2],
        }
      );
      if (!swap) {
        log.info('no route found from this.route()');
        return {
          status: SwapToRatioStatus.NO_ROUTE_FOUND,
          error: 'no route found',
        };
      }

      const inputBalanceUpdated = inputBalance.subtract(
        swap.trade!.inputAmount
      );
      const outputBalanceUpdated = outputBalance.add(swap.trade!.outputAmount);
      const newRatio = inputBalanceUpdated.divide(outputBalanceUpdated);

      let targetPoolPriceUpdate;
      swap.route.forEach((route) => {
        if (route.protocol === Protocol.V3) {
          const v3Route = route as V3RouteWithValidQuote;
          v3Route.route.pools.forEach((pool, i) => {
            if (
              pool.token0.equals(position.pool.token0) &&
              pool.token1.equals(position.pool.token1) &&
              pool.fee === position.pool.fee
            ) {
              targetPoolPriceUpdate = JSBI.BigInt(
                v3Route.sqrtPriceX96AfterList[i]!.toString()
              );
              optimalRatio = this.calculateOptimalRatio(
                position,
                JSBI.BigInt(targetPoolPriceUpdate!.toString()),
                zeroForOne
              );
            }
          });
        }
      });
      if (!targetPoolPriceUpdate) {
        optimalRatio = preSwapOptimalRatio;
      }
      ratioAchieved =
        newRatio.equalTo(optimalRatio) ||
        this.absoluteValue(
          newRatio.asFraction.divide(optimalRatio).subtract(1)
        ).lessThan(swapAndAddConfig.ratioErrorTolerance);

      if (ratioAchieved && targetPoolPriceUpdate) {
        postSwapTargetPool = new Pool(
          position.pool.token0,
          position.pool.token1,
          position.pool.fee,
          targetPoolPriceUpdate,
          position.pool.liquidity,
          TickMath.getTickAtSqrtRatio(targetPoolPriceUpdate),
          position.pool.tickDataProvider
        );
      }
      exchangeRate = swap.trade!.outputAmount.divide(swap.trade!.inputAmount);

      log.info(
        {
          exchangeRate: exchangeRate.asFraction.toFixed(18),
          optimalRatio: optimalRatio.asFraction.toFixed(18),
          newRatio: newRatio.asFraction.toFixed(18),
          inputBalanceUpdated: inputBalanceUpdated.asFraction.toFixed(18),
          outputBalanceUpdated: outputBalanceUpdated.asFraction.toFixed(18),
          ratioErrorTolerance: swapAndAddConfig.ratioErrorTolerance.toFixed(18),
          iterationN: n.toString(),
        },
        'QuoteToRatio Iteration Parameters'
      );

      if (exchangeRate.equalTo(0)) {
        log.info('exchangeRate to 0');
        return {
          status: SwapToRatioStatus.NO_ROUTE_FOUND,
          error: 'insufficient liquidity to swap to optimal ratio',
        };
      }
    }

    if (!swap) {
      return {
        status: SwapToRatioStatus.NO_ROUTE_FOUND,
        error: 'no route found',
      };
    }
    let methodParameters: MethodParameters | undefined;
    if (swapAndAddOptions) {
      methodParameters = await this.buildSwapAndAddMethodParameters(
        swap.trade,
        swapAndAddOptions,
        {
          initialBalanceTokenIn: inputBalance,
          initialBalanceTokenOut: outputBalance,
          preLiquidityPosition: position,
        }
      );
    }

    return {
      status: SwapToRatioStatus.SUCCESS,
      result: { ...swap, methodParameters, optimalRatio, postSwapTargetPool },
    };
  }

  /**
   * @inheritdoc IRouter
   */
  public async route(
    amount: CurrencyAmount,
    quoteCurrency: Currency,
    tradeType: TradeType,
    swapConfig?: SwapOptions,
    partialRoutingConfig: Partial<AlphaRouterConfig> = {}
  ): Promise<SwapRoute | null> {
    const originalAmount = amount;
    if (tradeType === TradeType.EXACT_OUTPUT) {
      const portionAmount = this.portionProvider.getPortionAmount(
        amount,
        tradeType,
        swapConfig
      );
      if (portionAmount && portionAmount.greaterThan(ZERO)) {
        // In case of exact out swap, before we route, we need to make sure that the
        // token out amount accounts for flat portion, and token in amount after the best swap route contains the token in equivalent of portion.
        // In other words, in case a pool's LP fee bps is lower than the portion bps (0.01%/0.05% for v3), a pool can go insolvency.
        // This is because instead of the swapper being responsible for the portion,
        // the pool instead gets responsible for the portion.
        // The addition below avoids that situation.
        amount = amount.add(portionAmount);
      }
    }

    const { currencyIn, currencyOut } =
      this.determineCurrencyInOutFromTradeType(
        tradeType,
        amount,
        quoteCurrency
      );

    const tokenIn = currencyIn.wrapped;
    const tokenOut = currencyOut.wrapped;

    metric.setProperty('chainId', this.chainId);
    metric.setProperty('pair', `${tokenIn.symbol}/${tokenOut.symbol}`);
    metric.setProperty('tokenIn', tokenIn.address);
    metric.setProperty('tokenOut', tokenOut.address);
    metric.setProperty(
      'tradeType',
      tradeType === TradeType.EXACT_INPUT ? 'ExactIn' : 'ExactOut'
    );

    metric.putMetric(
      `QuoteRequestedForChain${this.chainId}`,
      1,
      MetricLoggerUnit.Count
    );

    // Get a block number to specify in all our calls. Ensures data we fetch from chain is
    // from the same block.
    const blockNumber =
      partialRoutingConfig.blockNumber ?? this.getBlockNumberPromise();

    const routingConfig: AlphaRouterConfig = _.merge(
      {
        // These settings could be changed by the partialRoutingConfig
        useCachedRoutes: true,
        writeToCachedRoutes: true,
        optimisticCachedRoutes: false,
      },
      DEFAULT_ROUTING_CONFIG_BY_CHAIN(this.chainId),
      partialRoutingConfig,
      { blockNumber }
    );

    if (routingConfig.debugRouting) {
      log.warn(`Finalized routing config is ${JSON.stringify(routingConfig)}`);
    }

    const gasPriceWei = await this.getGasPriceWei(await blockNumber, await partialRoutingConfig.blockNumber);

    const quoteToken = quoteCurrency.wrapped;
    // const gasTokenAccessor = await this.tokenProvider.getTokens([routingConfig.gasToken!]);
    const gasToken = routingConfig.gasToken
      ? (
          await this.tokenProvider.getTokens([routingConfig.gasToken])
        ).getTokenByAddress(routingConfig.gasToken)
      : undefined;

    const providerConfig: GasModelProviderConfig = {
      ...routingConfig,
      blockNumber,
      additionalGasOverhead: NATIVE_OVERHEAD(
        this.chainId,
        amount.currency,
        quoteCurrency
      ),
      gasToken,
    };

    const [v3GasModel, mixedRouteGasModel] = await this.getGasModels(
      gasPriceWei,
      amount.currency.wrapped,
      quoteToken,
      providerConfig
    );

    // Create a Set to sanitize the protocols input, a Set of undefined becomes an empty set,
    // Then create an Array from the values of that Set.
    const protocols: Protocol[] = Array.from(
      new Set(routingConfig.protocols).values()
    );

    const cacheMode =
      routingConfig.overwriteCacheMode ??
      (await this.routeCachingProvider?.getCacheMode(
        this.chainId,
        amount,
        quoteToken,
        tradeType,
        protocols
      ));

    // Fetch CachedRoutes
    let cachedRoutes: CachedRoutes | undefined;
    if (routingConfig.useCachedRoutes && cacheMode !== CacheMode.Darkmode) {
      cachedRoutes = await this.routeCachingProvider?.getCachedRoute(
        this.chainId,
        amount,
        quoteToken,
        tradeType,
        protocols,
        await blockNumber,
        routingConfig.optimisticCachedRoutes
      );
    }

    metric.putMetric(
      routingConfig.useCachedRoutes
        ? 'GetQuoteUsingCachedRoutes'
        : 'GetQuoteNotUsingCachedRoutes',
      1,
      MetricLoggerUnit.Count
    );

    if (
      cacheMode &&
      routingConfig.useCachedRoutes &&
      cacheMode !== CacheMode.Darkmode &&
      !cachedRoutes
    ) {
      metric.putMetric(
        `GetCachedRoute_miss_${cacheMode}`,
        1,
        MetricLoggerUnit.Count
      );
      log.info(
        {
          tokenIn: tokenIn.symbol,
          tokenInAddress: tokenIn.address,
          tokenOut: tokenOut.symbol,
          tokenOutAddress: tokenOut.address,
          cacheMode,
          amount: amount.toExact(),
          chainId: this.chainId,
          tradeType: this.tradeTypeStr(tradeType),
        },
        `GetCachedRoute miss ${cacheMode} for ${this.tokenPairSymbolTradeTypeChainId(
          tokenIn,
          tokenOut,
          tradeType
        )}`
      );
    } else if (cachedRoutes && routingConfig.useCachedRoutes) {
      metric.putMetric(
        `GetCachedRoute_hit_${cacheMode}`,
        1,
        MetricLoggerUnit.Count
      );
      log.info(
        {
          tokenIn: tokenIn.symbol,
          tokenInAddress: tokenIn.address,
          tokenOut: tokenOut.symbol,
          tokenOutAddress: tokenOut.address,
          cacheMode,
          amount: amount.toExact(),
          chainId: this.chainId,
          tradeType: this.tradeTypeStr(tradeType),
        },
        `GetCachedRoute hit ${cacheMode} for ${this.tokenPairSymbolTradeTypeChainId(
          tokenIn,
          tokenOut,
          tradeType
        )}`
      );
    }

    let swapRouteFromCachePromise: Promise<BestSwapRoute | null> =
      Promise.resolve(null);
    if (cachedRoutes) {
      swapRouteFromCachePromise = this.getSwapRouteFromCache(
        cachedRoutes,
        await blockNumber,
        amount,
        quoteToken,
        tradeType,
        routingConfig,
        v3GasModel,
        mixedRouteGasModel,
        gasPriceWei,
        swapConfig
      );
    }

    let swapRouteFromChainPromise: Promise<BestSwapRoute | null> =
      Promise.resolve(null);
    if (!cachedRoutes || cacheMode !== CacheMode.Livemode) {
      swapRouteFromChainPromise = this.getSwapRouteFromChain(
        amount,
        tokenIn,
        tokenOut,
        protocols,
        quoteToken,
        tradeType,
        routingConfig,
        v3GasModel,
        mixedRouteGasModel,
        gasPriceWei,
        swapConfig
      );
    }

    const [swapRouteFromCache, swapRouteFromChain] = await Promise.all([
      swapRouteFromCachePromise,
      swapRouteFromChainPromise,
    ]);

    let swapRouteRaw: BestSwapRoute | null;
    let hitsCachedRoute = false;
    if (cacheMode === CacheMode.Livemode && swapRouteFromCache) {
      log.info(
        `CacheMode is ${cacheMode}, and we are using swapRoute from cache`
      );
      hitsCachedRoute = true;
      swapRouteRaw = swapRouteFromCache;
    } else {
      log.info(
        `CacheMode is ${cacheMode}, and we are using materialized swapRoute`
      );
      swapRouteRaw = swapRouteFromChain;
    }

    if (
      cacheMode === CacheMode.Tapcompare &&
      swapRouteFromCache &&
      swapRouteFromChain
    ) {
      const quoteDiff = swapRouteFromChain.quote.subtract(
        swapRouteFromCache.quote
      );
      const quoteGasAdjustedDiff = swapRouteFromChain.quoteGasAdjusted.subtract(
        swapRouteFromCache.quoteGasAdjusted
      );
      const gasUsedDiff = swapRouteFromChain.estimatedGasUsed.sub(
        swapRouteFromCache.estimatedGasUsed
      );

      // Only log if quoteDiff is different from 0, or if quoteGasAdjustedDiff and gasUsedDiff are both different from 0
      if (
        !quoteDiff.equalTo(0) ||
        !(quoteGasAdjustedDiff.equalTo(0) || gasUsedDiff.eq(0))
      ) {
        // Calculates the percentage of the difference with respect to the quoteFromChain (not from cache)
        const misquotePercent = quoteGasAdjustedDiff
          .divide(swapRouteFromChain.quoteGasAdjusted)
          .multiply(100);

        metric.putMetric(
          `TapcompareCachedRoute_quoteGasAdjustedDiffPercent`,
          Number(misquotePercent.toExact()),
          MetricLoggerUnit.Percent
        );

        log.warn(
          {
            quoteFromChain: swapRouteFromChain.quote.toExact(),
            quoteFromCache: swapRouteFromCache.quote.toExact(),
            quoteDiff: quoteDiff.toExact(),
            quoteGasAdjustedFromChain:
              swapRouteFromChain.quoteGasAdjusted.toExact(),
            quoteGasAdjustedFromCache:
              swapRouteFromCache.quoteGasAdjusted.toExact(),
            quoteGasAdjustedDiff: quoteGasAdjustedDiff.toExact(),
            gasUsedFromChain: swapRouteFromChain.estimatedGasUsed.toString(),
            gasUsedFromCache: swapRouteFromCache.estimatedGasUsed.toString(),
            gasUsedDiff: gasUsedDiff.toString(),
            routesFromChain: swapRouteFromChain.routes.toString(),
            routesFromCache: swapRouteFromCache.routes.toString(),
            amount: amount.toExact(),
            originalAmount: cachedRoutes?.originalAmount,
            pair: this.tokenPairSymbolTradeTypeChainId(
              tokenIn,
              tokenOut,
              tradeType
            ),
            blockNumber,
          },
          `Comparing quotes between Chain and Cache for ${this.tokenPairSymbolTradeTypeChainId(
            tokenIn,
            tokenOut,
            tradeType
          )}`
        );
      }
    }

    if (!swapRouteRaw) {
      return null;
    }

    const {
      quote,
      quoteGasAdjusted,
      estimatedGasUsed,
      routes: routeAmounts,
      estimatedGasUsedQuoteToken,
      estimatedGasUsedUSD,
      estimatedGasUsedGasToken,
    } = swapRouteRaw;

    if (
      this.routeCachingProvider &&
      routingConfig.writeToCachedRoutes &&
      cacheMode !== CacheMode.Darkmode &&
      swapRouteFromChain
    ) {
      // Generate the object to be cached
      const routesToCache = CachedRoutes.fromRoutesWithValidQuotes(
        swapRouteFromChain.routes,
        this.chainId,
        tokenIn,
        tokenOut,
        protocols.sort(), // sort it for consistency in the order of the protocols.
        await blockNumber,
        tradeType,
        amount.toExact()
      );

      if (routesToCache) {
        // Attempt to insert the entry in cache. This is fire and forget promise.
        // The catch method will prevent any exception from blocking the normal code execution.
        this.routeCachingProvider
          .setCachedRoute(routesToCache, amount)
          .then((success) => {
            const status = success ? 'success' : 'rejected';
            metric.putMetric(
              `SetCachedRoute_${status}`,
              1,
              MetricLoggerUnit.Count
            );
          })
          .catch((reason) => {
            log.error(
              {
                reason: reason,
                tokenPair: this.tokenPairSymbolTradeTypeChainId(
                  tokenIn,
                  tokenOut,
                  tradeType
                ),
              },
              `SetCachedRoute failure`
            );

            metric.putMetric(
              `SetCachedRoute_failure`,
              1,
              MetricLoggerUnit.Count
            );
          });
      } else {
        metric.putMetric(
          `SetCachedRoute_unnecessary`,
          1,
          MetricLoggerUnit.Count
        );
      }
    }

    metric.putMetric(
      `QuoteFoundForChain${this.chainId}`,
      1,
      MetricLoggerUnit.Count
    );

    // Build Trade object that represents the optimal swap.
    const trade = buildTrade<typeof tradeType>(
      currencyIn,
      currencyOut,
      tradeType,
      routeAmounts
    );

    let methodParameters: MethodParameters | undefined;

    // If user provided recipient, deadline etc. we also generate the calldata required to execute
    // the swap and return it too.
    if (swapConfig) {
      methodParameters = buildSwapMethodParameters(
        trade,
        swapConfig,
        this.chainId
      );
    }

    const tokenOutAmount =
      tradeType === TradeType.EXACT_OUTPUT
        ? originalAmount // we need to pass in originalAmount instead of amount, because amount already added portionAmount in case of exact out swap
        : quote;
    const portionAmount = this.portionProvider.getPortionAmount(
      tokenOutAmount,
      tradeType,
      swapConfig
    );
    const portionQuoteAmount = this.portionProvider.getPortionQuoteAmount(
      tradeType,
      quote,
      amount, // we need to pass in amount instead of originalAmount here, because amount here needs to add the portion for exact out
      portionAmount
    );

    // we need to correct quote and quote gas adjusted for exact output when portion is part of the exact out swap
    const correctedQuote = this.portionProvider.getQuote(
      tradeType,
      quote,
      portionQuoteAmount
    );

    const correctedQuoteGasAdjusted = this.portionProvider.getQuoteGasAdjusted(
      tradeType,
      quoteGasAdjusted,
      portionQuoteAmount
    );
    const quoteGasAndPortionAdjusted =
      this.portionProvider.getQuoteGasAndPortionAdjusted(
        tradeType,
        quoteGasAdjusted,
        portionAmount
      );
    const swapRoute: SwapRoute = {
      quote: correctedQuote,
      quoteGasAdjusted: correctedQuoteGasAdjusted,
      estimatedGasUsed,
      estimatedGasUsedQuoteToken,
      estimatedGasUsedUSD,
      estimatedGasUsedGasToken,
      gasPriceWei,
      route: routeAmounts,
      trade,
      methodParameters,
      blockNumber: BigNumber.from(await blockNumber),
      hitsCachedRoute: hitsCachedRoute,
      portionAmount: portionAmount,
      quoteGasAndPortionAdjusted: quoteGasAndPortionAdjusted,
    };

    if (
      swapConfig &&
      swapConfig.simulate &&
      methodParameters &&
      methodParameters.calldata
    ) {
      if (!this.simulator) {
        throw new Error('Simulator not initialized!');
      }

      log.info(
        JSON.stringify(
          { swapConfig, methodParameters, providerConfig },
          null,
          2
        ),
        `Starting simulation`
      );
      const fromAddress = swapConfig.simulate.fromAddress;
      const beforeSimulate = Date.now();
      const swapRouteWithSimulation = await this.simulator.simulate(
        fromAddress,
        swapConfig,
        swapRoute,
        amount,
        // Quote will be in WETH even if quoteCurrency is ETH
        // So we init a new CurrencyAmount object here
        CurrencyAmount.fromRawAmount(quoteCurrency, quote.quotient.toString()),
        this.l2GasDataProvider
          ? await this.l2GasDataProvider!.getGasData()
          : undefined,
        providerConfig
      );
      metric.putMetric(
        'SimulateTransaction',
        Date.now() - beforeSimulate,
        MetricLoggerUnit.Milliseconds
      );
      return swapRouteWithSimulation;
    }

    return swapRoute;
  }

  private async getSwapRouteFromCache(
    cachedRoutes: CachedRoutes,
    blockNumber: number,
    amount: CurrencyAmount,
    quoteToken: Token,
    tradeType: TradeType,
    routingConfig: AlphaRouterConfig,
    v3GasModel: IGasModel<V3RouteWithValidQuote>,
    mixedRouteGasModel: IGasModel<MixedRouteWithValidQuote>,
    gasPriceWei: BigNumber,
    swapConfig?: SwapOptions
  ): Promise<BestSwapRoute | null> {
    log.info(
      {
        protocols: cachedRoutes.protocolsCovered,
        tradeType: cachedRoutes.tradeType,
        cachedBlockNumber: cachedRoutes.blockNumber,
        quoteBlockNumber: blockNumber,
      },
      'Routing across CachedRoute'
    );
    const quotePromises: Promise<GetQuotesResult>[] = [];

    const v3Routes = cachedRoutes.routes.filter(
      (route) => route.protocol === Protocol.V3
    );
    const v2Routes = cachedRoutes.routes.filter(
      (route) => route.protocol === Protocol.V2
    );
    const mixedRoutes = cachedRoutes.routes.filter(
      (route) => route.protocol === Protocol.MIXED
    );

    let percents: number[];
    let amounts: CurrencyAmount[];
    if (cachedRoutes.routes.length > 1) {
      // If we have more than 1 route, we will quote the different percents for it, following the regular process
      [percents, amounts] = this.getAmountDistribution(amount, routingConfig);
    } else if (cachedRoutes.routes.length == 1) {
      [percents, amounts] = [[100], [amount]];
    } else {
      // In this case this means that there's no route, so we return null
      return Promise.resolve(null);
    }

    if (v3Routes.length > 0) {
      const v3RoutesFromCache: V3Route[] = v3Routes.map(
        (cachedRoute) => cachedRoute.route as V3Route
      );
      metric.putMetric(
        'SwapRouteFromCache_V3_GetQuotes_Request',
        1,
        MetricLoggerUnit.Count
      );

      const beforeGetQuotes = Date.now();

      quotePromises.push(
        this.v3Quoter
          .getQuotes(
            v3RoutesFromCache,
            amounts,
            percents,
            quoteToken,
            tradeType,
            routingConfig,
            undefined,
            v3GasModel
          )
          .then((result) => {
            metric.putMetric(
              `SwapRouteFromCache_V3_GetQuotes_Load`,
              Date.now() - beforeGetQuotes,
              MetricLoggerUnit.Milliseconds
            );

            return result;
          })
      );
    }

    if (v2Routes.length > 0) {
      const v2RoutesFromCache: V2Route[] = v2Routes.map(
        (cachedRoute) => cachedRoute.route as V2Route
      );
      metric.putMetric(
        'SwapRouteFromCache_V2_GetQuotes_Request',
        1,
        MetricLoggerUnit.Count
      );

      const beforeGetQuotes = Date.now();

      quotePromises.push(
        this.v2Quoter
          .refreshRoutesThenGetQuotes(
            cachedRoutes.tokenIn,
            cachedRoutes.tokenOut,
            v2RoutesFromCache,
            amounts,
            percents,
            quoteToken,
            tradeType,
            routingConfig,
            gasPriceWei
          )
          .then((result) => {
            metric.putMetric(
              `SwapRouteFromCache_V2_GetQuotes_Load`,
              Date.now() - beforeGetQuotes,
              MetricLoggerUnit.Milliseconds
            );

            return result;
          })
      );
    }

    if (mixedRoutes.length > 0) {
      const mixedRoutesFromCache: MixedRoute[] = mixedRoutes.map(
        (cachedRoute) => cachedRoute.route as MixedRoute
      );
      metric.putMetric(
        'SwapRouteFromCache_Mixed_GetQuotes_Request',
        1,
        MetricLoggerUnit.Count
      );

      const beforeGetQuotes = Date.now();

      quotePromises.push(
        this.mixedQuoter
          .getQuotes(
            mixedRoutesFromCache,
            amounts,
            percents,
            quoteToken,
            tradeType,
            routingConfig,
            undefined,
            mixedRouteGasModel
          )
          .then((result) => {
            metric.putMetric(
              `SwapRouteFromCache_Mixed_GetQuotes_Load`,
              Date.now() - beforeGetQuotes,
              MetricLoggerUnit.Milliseconds
            );

            return result;
          })
      );
    }

    const getQuotesResults = await Promise.all(quotePromises);
    const allRoutesWithValidQuotes = _.flatMap(
      getQuotesResults,
      (quoteResult) => quoteResult.routesWithValidQuotes
    );

    return getBestSwapRoute(
      amount,
      percents,
      allRoutesWithValidQuotes,
      tradeType,
      this.chainId,
      routingConfig,
      this.portionProvider,
      v3GasModel,
      swapConfig
    );
  }

  private async getSwapRouteFromChain(
    amount: CurrencyAmount,
    tokenIn: Token,
    tokenOut: Token,
    protocols: Protocol[],
    quoteToken: Token,
    tradeType: TradeType,
    routingConfig: AlphaRouterConfig,
    v3GasModel: IGasModel<V3RouteWithValidQuote>,
    mixedRouteGasModel: IGasModel<MixedRouteWithValidQuote>,
    gasPriceWei: BigNumber,
    swapConfig?: SwapOptions
  ): Promise<BestSwapRoute | null> {
    // Generate our distribution of amounts, i.e. fractions of the input amount.
    // We will get quotes for fractions of the input amount for different routes, then
    // combine to generate split routes.
    const [percents, amounts] = this.getAmountDistribution(
      amount,
      routingConfig
    );

    const noProtocolsSpecified = protocols.length === 0;
    const v3ProtocolSpecified = protocols.includes(Protocol.V3);
    const v2ProtocolSpecified = protocols.includes(Protocol.V2);
    const v2SupportedInChain = V2_SUPPORTED.includes(this.chainId);
    const shouldQueryMixedProtocol =
      protocols.includes(Protocol.MIXED) ||
      (noProtocolsSpecified && v2SupportedInChain);
    const mixedProtocolAllowed =
      [ChainId.MAINNET, ChainId.GOERLI].includes(this.chainId) &&
      tradeType === TradeType.EXACT_INPUT;

    const beforeGetCandidates = Date.now();

    let v3CandidatePoolsPromise: Promise<V3CandidatePools | undefined> =
      Promise.resolve(undefined);
    if (
      v3ProtocolSpecified ||
      noProtocolsSpecified ||
      (shouldQueryMixedProtocol && mixedProtocolAllowed)
    ) {
      v3CandidatePoolsPromise = getV3CandidatePools({
        tokenIn,
        tokenOut,
        tokenProvider: this.tokenProvider,
        blockedTokenListProvider: this.blockedTokenListProvider,
        poolProvider: this.v3PoolProvider,
        routeType: tradeType,
        subgraphProvider: this.v3SubgraphProvider,
        routingConfig,
        chainId: this.chainId,
      }).then((candidatePools) => {
        metric.putMetric(
          'GetV3CandidatePools',
          Date.now() - beforeGetCandidates,
          MetricLoggerUnit.Milliseconds
        );
        return candidatePools;
      });
    }

    let v2CandidatePoolsPromise: Promise<V2CandidatePools | undefined> =
      Promise.resolve(undefined);
    if (
      (v2SupportedInChain && (v2ProtocolSpecified || noProtocolsSpecified)) ||
      (shouldQueryMixedProtocol && mixedProtocolAllowed)
    ) {
      // Fetch all the pools that we will consider routing via. There are thousands
      // of pools, so we filter them to a set of candidate pools that we expect will
      // result in good prices.
      v2CandidatePoolsPromise = getV2CandidatePools({
        tokenIn,
        tokenOut,
        tokenProvider: this.tokenProvider,
        blockedTokenListProvider: this.blockedTokenListProvider,
        poolProvider: this.v2PoolProvider,
        routeType: tradeType,
        subgraphProvider: this.v2SubgraphProvider,
        routingConfig,
        chainId: this.chainId,
      }).then((candidatePools) => {
        metric.putMetric(
          'GetV2CandidatePools',
          Date.now() - beforeGetCandidates,
          MetricLoggerUnit.Milliseconds
        );
        return candidatePools;
      });
    }

    const quotePromises: Promise<GetQuotesResult>[] = [];

    // Maybe Quote V3 - if V3 is specified, or no protocol is specified
    if (v3ProtocolSpecified || noProtocolsSpecified) {
      log.info({ protocols, tradeType }, 'Routing across V3');

      metric.putMetric(
        'SwapRouteFromChain_V3_GetRoutesThenQuotes_Request',
        1,
        MetricLoggerUnit.Count
      );
      const beforeGetRoutesThenQuotes = Date.now();

      quotePromises.push(
        v3CandidatePoolsPromise.then((v3CandidatePools) =>
          this.v3Quoter
            .getRoutesThenQuotes(
              tokenIn,
              tokenOut,
              amount,
              amounts,
              percents,
              quoteToken,
              v3CandidatePools!,
              tradeType,
              routingConfig,
              v3GasModel
            )
            .then((result) => {
              metric.putMetric(
                `SwapRouteFromChain_V3_GetRoutesThenQuotes_Load`,
                Date.now() - beforeGetRoutesThenQuotes,
                MetricLoggerUnit.Milliseconds
              );

              return result;
            })
        )
      );
    }

    // Maybe Quote V2 - if V2 is specified, or no protocol is specified AND v2 is supported in this chain
    if (v2SupportedInChain && (v2ProtocolSpecified || noProtocolsSpecified)) {
      log.info({ protocols, tradeType }, 'Routing across V2');

      metric.putMetric(
        'SwapRouteFromChain_V2_GetRoutesThenQuotes_Request',
        1,
        MetricLoggerUnit.Count
      );
      const beforeGetRoutesThenQuotes = Date.now();

      quotePromises.push(
        v2CandidatePoolsPromise.then((v2CandidatePools) =>
          this.v2Quoter
            .getRoutesThenQuotes(
              tokenIn,
              tokenOut,
              amount,
              amounts,
              percents,
              quoteToken,
              v2CandidatePools!,
              tradeType,
              routingConfig,
              undefined,
              gasPriceWei
            )
            .then((result) => {
              metric.putMetric(
                `SwapRouteFromChain_V2_GetRoutesThenQuotes_Load`,
                Date.now() - beforeGetRoutesThenQuotes,
                MetricLoggerUnit.Milliseconds
              );

              return result;
            })
        )
      );
    }

    // Maybe Quote mixed routes
    // if MixedProtocol is specified or no protocol is specified and v2 is supported AND tradeType is ExactIn
    // AND is Mainnet or Gorli
    if (shouldQueryMixedProtocol && mixedProtocolAllowed) {
      log.info({ protocols, tradeType }, 'Routing across MixedRoutes');

      metric.putMetric(
        'SwapRouteFromChain_Mixed_GetRoutesThenQuotes_Request',
        1,
        MetricLoggerUnit.Count
      );
      const beforeGetRoutesThenQuotes = Date.now();

      quotePromises.push(
        Promise.all([v3CandidatePoolsPromise, v2CandidatePoolsPromise]).then(
          ([v3CandidatePools, v2CandidatePools]) =>
            this.mixedQuoter
              .getRoutesThenQuotes(
                tokenIn,
                tokenOut,
                amount,
                amounts,
                percents,
                quoteToken,
                [v3CandidatePools!, v2CandidatePools!],
                tradeType,
                routingConfig,
                mixedRouteGasModel
              )
              .then((result) => {
                metric.putMetric(
                  `SwapRouteFromChain_Mixed_GetRoutesThenQuotes_Load`,
                  Date.now() - beforeGetRoutesThenQuotes,
                  MetricLoggerUnit.Milliseconds
                );

                return result;
              })
        )
      );
    }

    const getQuotesResults = await Promise.all(quotePromises);

    const allRoutesWithValidQuotes: RouteWithValidQuote[] = [];
    const allCandidatePools: CandidatePoolsBySelectionCriteria[] = [];
    getQuotesResults.forEach((getQuoteResult) => {
      allRoutesWithValidQuotes.push(...getQuoteResult.routesWithValidQuotes);
      if (getQuoteResult.candidatePools) {
        allCandidatePools.push(getQuoteResult.candidatePools);
      }
    });

    if (allRoutesWithValidQuotes.length === 0) {
      log.info({ allRoutesWithValidQuotes }, 'Received no valid quotes');
      return null;
    }

    // Given all the quotes for all the amounts for all the routes, find the best combination.
    const bestSwapRoute = await getBestSwapRoute(
      amount,
      percents,
      allRoutesWithValidQuotes,
      tradeType,
      this.chainId,
      routingConfig,
      this.portionProvider,
      v3GasModel,
      swapConfig
    );

    if (bestSwapRoute) {
      this.emitPoolSelectionMetrics(bestSwapRoute, allCandidatePools);
    }

    return bestSwapRoute;
  }

  private tradeTypeStr(tradeType: TradeType): string {
    return tradeType === TradeType.EXACT_INPUT ? 'ExactIn' : 'ExactOut';
  }

  private tokenPairSymbolTradeTypeChainId(
    tokenIn: Token,
    tokenOut: Token,
    tradeType: TradeType
  ) {
    return `${tokenIn.symbol}/${tokenOut.symbol}/${this.tradeTypeStr(
      tradeType
    )}/${this.chainId}`;
  }

  private determineCurrencyInOutFromTradeType(
    tradeType: TradeType,
    amount: CurrencyAmount,
    quoteCurrency: Currency
  ) {
    if (tradeType === TradeType.EXACT_INPUT) {
      return {
        currencyIn: amount.currency,
        currencyOut: quoteCurrency,
      };
    } else {
      return {
        currencyIn: quoteCurrency,
        currencyOut: amount.currency,
      };
    }
  }

  private async getGasPriceWei(latestBlockNumber: number, requestBlockNumber?: number): Promise<BigNumber> {
    // Track how long it takes to resolve this async call.
    const beforeGasTimestamp = Date.now();

    // Get an estimate of the gas price to use when estimating gas cost of different routes.
<<<<<<< HEAD
    const { gasPriceWei } = await this.gasPriceProvider.getGasPrice(
      blockNumber
    );
=======
    const { gasPriceWei } = await this.gasPriceProvider.getGasPrice(latestBlockNumber, requestBlockNumber);
>>>>>>> 2bac5623

    metric.putMetric(
      'GasPriceLoad',
      Date.now() - beforeGasTimestamp,
      MetricLoggerUnit.Milliseconds
    );

    return gasPriceWei;
  }

  private async getGasModels(
    gasPriceWei: BigNumber,
    amountToken: Token,
    quoteToken: Token,
    providerConfig?: GasModelProviderConfig
  ): Promise<
    [IGasModel<V3RouteWithValidQuote>, IGasModel<MixedRouteWithValidQuote>]
  > {
    const beforeGasModel = Date.now();

    const usdPoolPromise = getHighestLiquidityV3USDPool(
      this.chainId,
      this.v3PoolProvider,
      providerConfig
    );
    const nativeCurrency = WRAPPED_NATIVE_CURRENCY[this.chainId];
    const nativeQuoteTokenV3PoolPromise = !quoteToken.equals(nativeCurrency)
      ? getHighestLiquidityV3NativePool(
          quoteToken,
          this.v3PoolProvider,
          providerConfig
        )
      : Promise.resolve(null);
    const nativeAmountTokenV3PoolPromise = !amountToken.equals(nativeCurrency)
      ? getHighestLiquidityV3NativePool(
          amountToken,
          this.v3PoolProvider,
          providerConfig
        )
      : Promise.resolve(null);

    const nativeGasTokenV3PoolPromise =
      providerConfig?.gasToken &&
      !providerConfig?.gasToken.equals(nativeCurrency)
        ? getHighestLiquidityV3NativePool(
            providerConfig?.gasToken,
            this.v3PoolProvider,
            providerConfig
          )
        : Promise.resolve(null);

    const [
      usdPool,
      nativeQuoteTokenV3Pool,
      nativeAmountTokenV3Pool,
      nativeGasTokenV3Pool,
    ] = await Promise.all([
      usdPoolPromise,
      nativeQuoteTokenV3PoolPromise,
      nativeAmountTokenV3PoolPromise,
      nativeGasTokenV3PoolPromise,
    ]);

    const pools: LiquidityCalculationPools = {
      usdPool: usdPool,
      nativeQuoteTokenV3Pool: nativeQuoteTokenV3Pool,
      nativeAmountTokenV3Pool: nativeAmountTokenV3Pool,
      nativeGasTokenV3Pool: nativeGasTokenV3Pool,
    };

    const v3GasModelPromise = this.v3GasModelFactory.buildGasModel({
      chainId: this.chainId,
      gasPriceWei,
      pools,
      amountToken,
      quoteToken,
      v2poolProvider: this.v2PoolProvider,
      l2GasDataProvider: this.l2GasDataProvider,
      providerConfig: providerConfig,
    });

    const mixedRouteGasModelPromise =
      this.mixedRouteGasModelFactory.buildGasModel({
        chainId: this.chainId,
        gasPriceWei,
        pools,
        amountToken,
        quoteToken,
        v2poolProvider: this.v2PoolProvider,
        providerConfig: providerConfig,
      });

    const [v3GasModel, mixedRouteGasModel] = await Promise.all([
      v3GasModelPromise,
      mixedRouteGasModelPromise,
    ]);

    metric.putMetric(
      'GasModelCreation',
      Date.now() - beforeGasModel,
      MetricLoggerUnit.Milliseconds
    );

    return [v3GasModel, mixedRouteGasModel];
  }

  // Note multiplications here can result in a loss of precision in the amounts (e.g. taking 50% of 101)
  // This is reconcilled at the end of the algorithm by adding any lost precision to one of
  // the splits in the route.
  private getAmountDistribution(
    amount: CurrencyAmount,
    routingConfig: AlphaRouterConfig
  ): [number[], CurrencyAmount[]] {
    const { distributionPercent } = routingConfig;
    const percents = [];
    const amounts = [];

    for (let i = 1; i <= 100 / distributionPercent; i++) {
      percents.push(i * distributionPercent);
      amounts.push(amount.multiply(new Fraction(i * distributionPercent, 100)));
    }

    return [percents, amounts];
  }

  private async buildSwapAndAddMethodParameters(
    trade: Trade<Currency, Currency, TradeType>,
    swapAndAddOptions: SwapAndAddOptions,
    swapAndAddParameters: SwapAndAddParameters
  ): Promise<MethodParameters> {
    const {
      swapOptions: { recipient, slippageTolerance, deadline, inputTokenPermit },
      addLiquidityOptions: addLiquidityConfig,
    } = swapAndAddOptions;

    const preLiquidityPosition = swapAndAddParameters.preLiquidityPosition;
    const finalBalanceTokenIn =
      swapAndAddParameters.initialBalanceTokenIn.subtract(trade.inputAmount);
    const finalBalanceTokenOut =
      swapAndAddParameters.initialBalanceTokenOut.add(trade.outputAmount);
    const approvalTypes = await this.swapRouterProvider.getApprovalType(
      finalBalanceTokenIn,
      finalBalanceTokenOut
    );
    const zeroForOne = finalBalanceTokenIn.currency.wrapped.sortsBefore(
      finalBalanceTokenOut.currency.wrapped
    );
    return {
      ...SwapRouter.swapAndAddCallParameters(
        trade,
        {
          recipient,
          slippageTolerance,
          deadlineOrPreviousBlockhash: deadline,
          inputTokenPermit,
        },
        Position.fromAmounts({
          pool: preLiquidityPosition.pool,
          tickLower: preLiquidityPosition.tickLower,
          tickUpper: preLiquidityPosition.tickUpper,
          amount0: zeroForOne
            ? finalBalanceTokenIn.quotient.toString()
            : finalBalanceTokenOut.quotient.toString(),
          amount1: zeroForOne
            ? finalBalanceTokenOut.quotient.toString()
            : finalBalanceTokenIn.quotient.toString(),
          useFullPrecision: false,
        }),
        addLiquidityConfig,
        approvalTypes.approvalTokenIn,
        approvalTypes.approvalTokenOut
      ),
      to: SWAP_ROUTER_02_ADDRESSES(this.chainId),
    };
  }

  private emitPoolSelectionMetrics(
    swapRouteRaw: {
      quote: CurrencyAmount;
      quoteGasAdjusted: CurrencyAmount;
      routes: RouteWithValidQuote[];
      estimatedGasUsed: BigNumber;
    },
    allPoolsBySelection: CandidatePoolsBySelectionCriteria[]
  ) {
    const poolAddressesUsed = new Set<string>();
    const { routes: routeAmounts } = swapRouteRaw;
    _(routeAmounts)
      .flatMap((routeAmount) => {
        const { poolAddresses } = routeAmount;
        return poolAddresses;
      })
      .forEach((address: string) => {
        poolAddressesUsed.add(address.toLowerCase());
      });

    for (const poolsBySelection of allPoolsBySelection) {
      const { protocol } = poolsBySelection;
      _.forIn(
        poolsBySelection.selections,
        (pools: PoolId[], topNSelection: string) => {
          const topNUsed =
            _.findLastIndex(pools, (pool) =>
              poolAddressesUsed.has(pool.id.toLowerCase())
            ) + 1;
          metric.putMetric(
            _.capitalize(`${protocol}${topNSelection}`),
            topNUsed,
            MetricLoggerUnit.Count
          );
        }
      );
    }

    let hasV3Route = false;
    let hasV2Route = false;
    let hasMixedRoute = false;
    for (const routeAmount of routeAmounts) {
      if (routeAmount.protocol === Protocol.V3) {
        hasV3Route = true;
      }
      if (routeAmount.protocol === Protocol.V2) {
        hasV2Route = true;
      }
      if (routeAmount.protocol === Protocol.MIXED) {
        hasMixedRoute = true;
      }
    }

    if (hasMixedRoute && (hasV3Route || hasV2Route)) {
      if (hasV3Route && hasV2Route) {
        metric.putMetric(
          `MixedAndV3AndV2SplitRoute`,
          1,
          MetricLoggerUnit.Count
        );
        metric.putMetric(
          `MixedAndV3AndV2SplitRouteForChain${this.chainId}`,
          1,
          MetricLoggerUnit.Count
        );
      } else if (hasV3Route) {
        metric.putMetric(`MixedAndV3SplitRoute`, 1, MetricLoggerUnit.Count);
        metric.putMetric(
          `MixedAndV3SplitRouteForChain${this.chainId}`,
          1,
          MetricLoggerUnit.Count
        );
      } else if (hasV2Route) {
        metric.putMetric(`MixedAndV2SplitRoute`, 1, MetricLoggerUnit.Count);
        metric.putMetric(
          `MixedAndV2SplitRouteForChain${this.chainId}`,
          1,
          MetricLoggerUnit.Count
        );
      }
    } else if (hasV3Route && hasV2Route) {
      metric.putMetric(`V3AndV2SplitRoute`, 1, MetricLoggerUnit.Count);
      metric.putMetric(
        `V3AndV2SplitRouteForChain${this.chainId}`,
        1,
        MetricLoggerUnit.Count
      );
    } else if (hasMixedRoute) {
      if (routeAmounts.length > 1) {
        metric.putMetric(`MixedSplitRoute`, 1, MetricLoggerUnit.Count);
        metric.putMetric(
          `MixedSplitRouteForChain${this.chainId}`,
          1,
          MetricLoggerUnit.Count
        );
      } else {
        metric.putMetric(`MixedRoute`, 1, MetricLoggerUnit.Count);
        metric.putMetric(
          `MixedRouteForChain${this.chainId}`,
          1,
          MetricLoggerUnit.Count
        );
      }
    } else if (hasV3Route) {
      if (routeAmounts.length > 1) {
        metric.putMetric(`V3SplitRoute`, 1, MetricLoggerUnit.Count);
        metric.putMetric(
          `V3SplitRouteForChain${this.chainId}`,
          1,
          MetricLoggerUnit.Count
        );
      } else {
        metric.putMetric(`V3Route`, 1, MetricLoggerUnit.Count);
        metric.putMetric(
          `V3RouteForChain${this.chainId}`,
          1,
          MetricLoggerUnit.Count
        );
      }
    } else if (hasV2Route) {
      if (routeAmounts.length > 1) {
        metric.putMetric(`V2SplitRoute`, 1, MetricLoggerUnit.Count);
        metric.putMetric(
          `V2SplitRouteForChain${this.chainId}`,
          1,
          MetricLoggerUnit.Count
        );
      } else {
        metric.putMetric(`V2Route`, 1, MetricLoggerUnit.Count);
        metric.putMetric(
          `V2RouteForChain${this.chainId}`,
          1,
          MetricLoggerUnit.Count
        );
      }
    }
  }

  private calculateOptimalRatio(
    position: Position,
    sqrtRatioX96: JSBI,
    zeroForOne: boolean
  ): Fraction {
    const upperSqrtRatioX96 = TickMath.getSqrtRatioAtTick(position.tickUpper);
    const lowerSqrtRatioX96 = TickMath.getSqrtRatioAtTick(position.tickLower);

    // returns Fraction(0, 1) for any out of range position regardless of zeroForOne. Implication: function
    // cannot be used to determine the trading direction of out of range positions.
    if (
      JSBI.greaterThan(sqrtRatioX96, upperSqrtRatioX96) ||
      JSBI.lessThan(sqrtRatioX96, lowerSqrtRatioX96)
    ) {
      return new Fraction(0, 1);
    }

    const precision = JSBI.BigInt('1' + '0'.repeat(18));
    let optimalRatio = new Fraction(
      SqrtPriceMath.getAmount0Delta(
        sqrtRatioX96,
        upperSqrtRatioX96,
        precision,
        true
      ),
      SqrtPriceMath.getAmount1Delta(
        sqrtRatioX96,
        lowerSqrtRatioX96,
        precision,
        true
      )
    );
    if (!zeroForOne) optimalRatio = optimalRatio.invert();
    return optimalRatio;
  }

  public async userHasSufficientBalance(
    fromAddress: string,
    tradeType: TradeType,
    amount: CurrencyAmount,
    quote: CurrencyAmount
  ): Promise<boolean> {
    try {
      const neededBalance =
        tradeType === TradeType.EXACT_INPUT ? amount : quote;
      let balance;
      if (neededBalance.currency.isNative) {
        balance = await this.provider.getBalance(fromAddress);
      } else {
        const tokenContract = Erc20__factory.connect(
          neededBalance.currency.address,
          this.provider
        );
        balance = await tokenContract.balanceOf(fromAddress);
      }
      return balance.gte(BigNumber.from(neededBalance.quotient.toString()));
    } catch (e) {
      log.error(e, 'Error while checking user balance');
      return false;
    }
  }

  private absoluteValue(fraction: Fraction): Fraction {
    const numeratorAbs = JSBI.lessThan(fraction.numerator, JSBI.BigInt(0))
      ? JSBI.unaryMinus(fraction.numerator)
      : fraction.numerator;
    const denominatorAbs = JSBI.lessThan(fraction.denominator, JSBI.BigInt(0))
      ? JSBI.unaryMinus(fraction.denominator)
      : fraction.denominator;
    return new Fraction(numeratorAbs, denominatorAbs);
  }

  private getBlockNumberPromise(): number | Promise<number> {
    return retry(
      async (_b, attempt) => {
        if (attempt > 1) {
          log.info(`Get block number attempt ${attempt}`);
        }
        return this.provider.getBlockNumber();
      },
      {
        retries: 2,
        minTimeout: 100,
        maxTimeout: 1000,
      }
    );
  }
}<|MERGE_RESOLUTION|>--- conflicted
+++ resolved
@@ -1975,13 +1975,7 @@
     const beforeGasTimestamp = Date.now();
 
     // Get an estimate of the gas price to use when estimating gas cost of different routes.
-<<<<<<< HEAD
-    const { gasPriceWei } = await this.gasPriceProvider.getGasPrice(
-      blockNumber
-    );
-=======
     const { gasPriceWei } = await this.gasPriceProvider.getGasPrice(latestBlockNumber, requestBlockNumber);
->>>>>>> 2bac5623
 
     metric.putMetric(
       'GasPriceLoad',
