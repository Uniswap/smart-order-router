--- conflicted
+++ resolved
@@ -20,12 +20,8 @@
   RouteWithValidQuote,
   SubgraphPool,
   SubgraphProvider,
-<<<<<<< HEAD
   SwapAndAddConfig,
-  TokenListProvider,
-=======
   CachingTokenListProvider,
->>>>>>> 06ac449b
   TokenProvider,
   USDC_MAINNET as USDC,
   USDT_MAINNET as USDT,
