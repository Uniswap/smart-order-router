--- conflicted
+++ resolved
@@ -163,15 +163,11 @@
     WRAPPED_NATIVE_CURRENCY[ChainId.UNICHAIN_SEPOLIA]!,
     USDC_UNICHAIN_SEPOLIA,
   ],
-<<<<<<< HEAD
   [ChainId.UNICHAIN]: [
     nativeOnChain(ChainId.UNICHAIN),
     WRAPPED_NATIVE_CURRENCY[ChainId.UNICHAIN]!,
     USDC_UNICHAIN,
   ],
-  [ChainId.MONAD_TESTNET]: [],
-=======
-  [ChainId.UNICHAIN]: [],
   [ChainId.BASE_SEPOLIA]: [
     nativeOnChain(ChainId.BASE_SEPOLIA),
     WRAPPED_NATIVE_CURRENCY[ChainId.BASE_SEPOLIA]!,
@@ -182,7 +178,6 @@
     WRAPPED_NATIVE_CURRENCY[ChainId.MONAD_TESTNET]!,
     USDT_MONAD_TESTNET,
   ],
->>>>>>> 3e5baf46
 };
 
 export interface IV3SubgraphProvider {
