import {
  ChainId,
  CHAIN_TO_ADDRESSES_MAP,
  Currency,
  SWAP_ROUTER_02_ADDRESSES as SWAP_ROUTER_02_ADDRESSES_HELPER,
  Token,
} from '@uniswap/sdk-core';
import { FACTORY_ADDRESS } from '@uniswap/v3-sdk';

import { ADDRESS_ZERO } from '@uniswap/router-sdk';
import { NETWORKS_WITH_SAME_UNISWAP_ADDRESSES } from './chains';

export const BNB_TICK_LENS_ADDRESS =
  CHAIN_TO_ADDRESSES_MAP[ChainId.BNB].tickLensAddress;
export const BNB_NONFUNGIBLE_POSITION_MANAGER_ADDRESS =
  CHAIN_TO_ADDRESSES_MAP[ChainId.BNB].nonfungiblePositionManagerAddress;
export const BNB_SWAP_ROUTER_02_ADDRESS =
  CHAIN_TO_ADDRESSES_MAP[ChainId.BNB].swapRouter02Address!;
export const BNB_V3_MIGRATOR_ADDRESS =
  CHAIN_TO_ADDRESSES_MAP[ChainId.BNB].v3MigratorAddress;

export const V3_CORE_FACTORY_ADDRESSES: AddressMap = {
  ...constructSameAddressMap(FACTORY_ADDRESS),
  [ChainId.CELO]: CHAIN_TO_ADDRESSES_MAP[ChainId.CELO].v3CoreFactoryAddress,
  [ChainId.CELO_ALFAJORES]:
    CHAIN_TO_ADDRESSES_MAP[ChainId.CELO_ALFAJORES].v3CoreFactoryAddress,
  [ChainId.OPTIMISM_GOERLI]:
    CHAIN_TO_ADDRESSES_MAP[ChainId.OPTIMISM_GOERLI].v3CoreFactoryAddress,
  [ChainId.OPTIMISM_SEPOLIA]:
    CHAIN_TO_ADDRESSES_MAP[ChainId.OPTIMISM_SEPOLIA].v3CoreFactoryAddress,
  [ChainId.SEPOLIA]:
    CHAIN_TO_ADDRESSES_MAP[ChainId.SEPOLIA].v3CoreFactoryAddress,
  [ChainId.ARBITRUM_GOERLI]:
    CHAIN_TO_ADDRESSES_MAP[ChainId.ARBITRUM_GOERLI].v3CoreFactoryAddress,
  [ChainId.ARBITRUM_SEPOLIA]:
    CHAIN_TO_ADDRESSES_MAP[ChainId.ARBITRUM_SEPOLIA].v3CoreFactoryAddress,
  [ChainId.BNB]: CHAIN_TO_ADDRESSES_MAP[ChainId.BNB].v3CoreFactoryAddress,
  [ChainId.AVALANCHE]:
    CHAIN_TO_ADDRESSES_MAP[ChainId.AVALANCHE].v3CoreFactoryAddress,
  [ChainId.BASE_GOERLI]:
    CHAIN_TO_ADDRESSES_MAP[ChainId.BASE_GOERLI].v3CoreFactoryAddress,
  [ChainId.BASE]: CHAIN_TO_ADDRESSES_MAP[ChainId.BASE].v3CoreFactoryAddress,
  [ChainId.BLAST]: CHAIN_TO_ADDRESSES_MAP[ChainId.BLAST].v3CoreFactoryAddress,
  [ChainId.ZORA]: CHAIN_TO_ADDRESSES_MAP[ChainId.ZORA].v3CoreFactoryAddress,
  [ChainId.ZKSYNC]: CHAIN_TO_ADDRESSES_MAP[ChainId.ZKSYNC].v3CoreFactoryAddress,
  [ChainId.WORLDCHAIN]:
    CHAIN_TO_ADDRESSES_MAP[ChainId.WORLDCHAIN].v3CoreFactoryAddress,
  [ChainId.UNICHAIN_SEPOLIA]:
    CHAIN_TO_ADDRESSES_MAP[ChainId.UNICHAIN_SEPOLIA].v3CoreFactoryAddress,
  [ChainId.MONAD_TESTNET]:
    CHAIN_TO_ADDRESSES_MAP[ChainId.MONAD_TESTNET].v3CoreFactoryAddress,
  [ChainId.BASE_SEPOLIA]:
    CHAIN_TO_ADDRESSES_MAP[ChainId.BASE_SEPOLIA].v3CoreFactoryAddress,
  // TODO: Gnosis + Moonbeam contracts to be deployed
  [ChainId.UNICHAIN]:
    CHAIN_TO_ADDRESSES_MAP[ChainId.UNICHAIN].v3CoreFactoryAddress,
};

export const QUOTER_V2_ADDRESSES: AddressMap = {
  ...constructSameAddressMap('0x61fFE014bA17989E743c5F6cB21bF9697530B21e'),
  [ChainId.CELO]: CHAIN_TO_ADDRESSES_MAP[ChainId.CELO].quoterAddress,
  [ChainId.CELO_ALFAJORES]:
    CHAIN_TO_ADDRESSES_MAP[ChainId.CELO_ALFAJORES].quoterAddress,
  [ChainId.OPTIMISM_GOERLI]:
    CHAIN_TO_ADDRESSES_MAP[ChainId.OPTIMISM_GOERLI].quoterAddress,
  [ChainId.OPTIMISM_SEPOLIA]:
    CHAIN_TO_ADDRESSES_MAP[ChainId.OPTIMISM_SEPOLIA].quoterAddress,
  [ChainId.SEPOLIA]: CHAIN_TO_ADDRESSES_MAP[ChainId.SEPOLIA].quoterAddress,
  [ChainId.ARBITRUM_GOERLI]:
    CHAIN_TO_ADDRESSES_MAP[ChainId.ARBITRUM_GOERLI].quoterAddress,
  [ChainId.ARBITRUM_SEPOLIA]:
    CHAIN_TO_ADDRESSES_MAP[ChainId.ARBITRUM_SEPOLIA].quoterAddress,
  [ChainId.BNB]: CHAIN_TO_ADDRESSES_MAP[ChainId.BNB].quoterAddress,
  [ChainId.AVALANCHE]: CHAIN_TO_ADDRESSES_MAP[ChainId.AVALANCHE].quoterAddress,
  [ChainId.BASE_GOERLI]:
    CHAIN_TO_ADDRESSES_MAP[ChainId.BASE_GOERLI].quoterAddress,
  [ChainId.BASE]: CHAIN_TO_ADDRESSES_MAP[ChainId.BASE].quoterAddress,
  [ChainId.BLAST]: CHAIN_TO_ADDRESSES_MAP[ChainId.BLAST].quoterAddress,
  [ChainId.ZORA]: CHAIN_TO_ADDRESSES_MAP[ChainId.ZORA].quoterAddress,
  [ChainId.ZKSYNC]: CHAIN_TO_ADDRESSES_MAP[ChainId.ZKSYNC].quoterAddress,
  [ChainId.WORLDCHAIN]:
    CHAIN_TO_ADDRESSES_MAP[ChainId.WORLDCHAIN].quoterAddress,
  [ChainId.UNICHAIN_SEPOLIA]:
    CHAIN_TO_ADDRESSES_MAP[ChainId.UNICHAIN_SEPOLIA].quoterAddress,
  [ChainId.MONAD_TESTNET]:
    CHAIN_TO_ADDRESSES_MAP[ChainId.MONAD_TESTNET].quoterAddress,
  [ChainId.BASE_SEPOLIA]:
    CHAIN_TO_ADDRESSES_MAP[ChainId.BASE_SEPOLIA].quoterAddress,
  // TODO: Gnosis + Moonbeam contracts to be deployed
  [ChainId.UNICHAIN]: CHAIN_TO_ADDRESSES_MAP[ChainId.UNICHAIN].quoterAddress,
};

export const NEW_QUOTER_V2_ADDRESSES: AddressMap = {
  ...constructSameAddressMap('0x5e55C9e631FAE526cd4B0526C4818D6e0a9eF0e3'),
  [ChainId.CELO]: '0x5e55C9e631FAE526cd4B0526C4818D6e0a9eF0e3',
  [ChainId.CELO_ALFAJORES]: '0x5e55C9e631FAE526cd4B0526C4818D6e0a9eF0e3',
  [ChainId.OPTIMISM_SEPOLIA]: '0x5e55C9e631FAE526cd4B0526C4818D6e0a9eF0e3',
  [ChainId.SEPOLIA]: '0xf0c802dcb0cf1c4f7b953756b49d940eed190221',
  [ChainId.ARBITRUM_SEPOLIA]: '0x5e55C9e631FAE526cd4B0526C4818D6e0a9eF0e3',
  [ChainId.BNB]: '0x5e55C9e631FAE526cd4B0526C4818D6e0a9eF0e3',
  [ChainId.AVALANCHE]: '0xf0c802dcb0cf1c4f7b953756b49d940eed190221',
  [ChainId.POLYGON_MUMBAI]: '0x60e06b92bC94a665036C26feC5FF2A92E2d04c5f',
  [ChainId.BASE]: '0x222cA98F00eD15B1faE10B61c277703a194cf5d2',
  [ChainId.BLAST]: '0x9D0F15f2cf58655fDDcD1EE6129C547fDaeD01b1',
  [ChainId.ZORA]: '0x9D0F15f2cf58655fDDcD1EE6129C547fDaeD01b1',
  [ChainId.ZKSYNC]: '0x071Bd2063dF031EDd110E27C6F4CDe50A3DeF2d4',
  [ChainId.WORLDCHAIN]:
    CHAIN_TO_ADDRESSES_MAP[ChainId.WORLDCHAIN].quoterAddress, // TODO: deploy view-only-quoter to worldchain
  [ChainId.UNICHAIN_SEPOLIA]:
<<<<<<< HEAD
    CHAIN_TO_ADDRESSES_MAP[ChainId.UNICHAIN_SEPOLIA].quoterAddress, // TODO: deploy view-only-quoter to unichain sepolia
  [ChainId.UNICHAIN]: CHAIN_TO_ADDRESSES_MAP[ChainId.UNICHAIN].quoterAddress, // TODO: deploy view-only-quoter to unichain
=======
    CHAIN_TO_ADDRESSES_MAP[ChainId.UNICHAIN_SEPOLIA].quoterAddress, // TODO: deploy view-only-quoter to UNICHAIN
  [ChainId.MONAD_TESTNET]:
    CHAIN_TO_ADDRESSES_MAP[ChainId.MONAD_TESTNET].quoterAddress, // TODO: deploy view-only-quoter to monad testnet
  [ChainId.BASE_SEPOLIA]:
    CHAIN_TO_ADDRESSES_MAP[ChainId.BASE_SEPOLIA].quoterAddress,
>>>>>>> 3e5baf46
};

export const PROTOCOL_V4_QUOTER_ADDRESSES: AddressMap = {
  ...constructSameAddressMap('0xf3a39c86dbd13c45365e57fb90fe413371f65af8'),
  [ChainId.SEPOLIA]: CHAIN_TO_ADDRESSES_MAP[ChainId.SEPOLIA].v4QuoterAddress,
};

export const MIXED_ROUTE_QUOTER_V1_ADDRESSES: AddressMap = {
  [ChainId.MAINNET]:
    CHAIN_TO_ADDRESSES_MAP[ChainId.MAINNET].mixedRouteQuoterV1Address,
  [ChainId.GOERLI]:
    CHAIN_TO_ADDRESSES_MAP[ChainId.GOERLI].mixedRouteQuoterV1Address,
};

export const MIXED_ROUTE_QUOTER_V2_ADDRESSES: AddressMap = {
  [ChainId.SEPOLIA]:
    CHAIN_TO_ADDRESSES_MAP[ChainId.SEPOLIA].mixedRouteQuoterV2Address,
};

export const UNISWAP_MULTICALL_ADDRESSES: AddressMap = {
  ...constructSameAddressMap('0x1F98415757620B543A52E61c46B32eB19261F984'),
  [ChainId.CELO]: CHAIN_TO_ADDRESSES_MAP[ChainId.CELO].multicallAddress,
  [ChainId.CELO_ALFAJORES]:
    CHAIN_TO_ADDRESSES_MAP[ChainId.CELO_ALFAJORES].multicallAddress,
  [ChainId.OPTIMISM_GOERLI]:
    CHAIN_TO_ADDRESSES_MAP[ChainId.OPTIMISM_GOERLI].multicallAddress,
  [ChainId.OPTIMISM_SEPOLIA]:
    CHAIN_TO_ADDRESSES_MAP[ChainId.OPTIMISM_SEPOLIA].multicallAddress,
  [ChainId.SEPOLIA]: CHAIN_TO_ADDRESSES_MAP[ChainId.SEPOLIA].multicallAddress,
  [ChainId.ARBITRUM_GOERLI]:
    CHAIN_TO_ADDRESSES_MAP[ChainId.ARBITRUM_GOERLI].multicallAddress,
  [ChainId.ARBITRUM_SEPOLIA]:
    CHAIN_TO_ADDRESSES_MAP[ChainId.ARBITRUM_SEPOLIA].multicallAddress,
  [ChainId.BNB]: CHAIN_TO_ADDRESSES_MAP[ChainId.BNB].multicallAddress,
  [ChainId.AVALANCHE]:
    CHAIN_TO_ADDRESSES_MAP[ChainId.AVALANCHE].multicallAddress,
  [ChainId.BASE_GOERLI]:
    CHAIN_TO_ADDRESSES_MAP[ChainId.BASE_GOERLI].multicallAddress,
  [ChainId.BASE]: CHAIN_TO_ADDRESSES_MAP[ChainId.BASE].multicallAddress,
  [ChainId.BLAST]: CHAIN_TO_ADDRESSES_MAP[ChainId.BLAST].multicallAddress,
  [ChainId.ZORA]: CHAIN_TO_ADDRESSES_MAP[ChainId.ZORA].multicallAddress,
  [ChainId.ZKSYNC]: CHAIN_TO_ADDRESSES_MAP[ChainId.ZKSYNC].multicallAddress,
  [ChainId.WORLDCHAIN]:
    CHAIN_TO_ADDRESSES_MAP[ChainId.WORLDCHAIN].multicallAddress,
  [ChainId.UNICHAIN_SEPOLIA]:
    CHAIN_TO_ADDRESSES_MAP[ChainId.UNICHAIN_SEPOLIA].multicallAddress,
  [ChainId.MONAD_TESTNET]:
    CHAIN_TO_ADDRESSES_MAP[ChainId.MONAD_TESTNET].multicallAddress,
  [ChainId.BASE_SEPOLIA]:
    CHAIN_TO_ADDRESSES_MAP[ChainId.BASE_SEPOLIA].multicallAddress,
  // TODO: Gnosis + Moonbeam contracts to be deployed
  [ChainId.UNICHAIN]: CHAIN_TO_ADDRESSES_MAP[ChainId.UNICHAIN].multicallAddress,
};

export const SWAP_ROUTER_02_ADDRESSES = (chainId: number): string => {
  return (
    SWAP_ROUTER_02_ADDRESSES_HELPER(chainId) ??
    '0x68b3465833fb72A70ecDF485E0e4C7bD8665Fc45'
  );
};

export const STATE_VIEW_ADDRESSES: AddressMap = {
  ...constructSameAddressMap('0x1F98415757620B543A52E61c46B32eB19261F984'),
  [ChainId.SEPOLIA]: CHAIN_TO_ADDRESSES_MAP[ChainId.SEPOLIA].v4StateView,
};

export const OVM_GASPRICE_ADDRESS =
  '0x420000000000000000000000000000000000000F';
export const ARB_GASINFO_ADDRESS = '0x000000000000000000000000000000000000006C';
export const TICK_LENS_ADDRESS =
  CHAIN_TO_ADDRESSES_MAP[ChainId.ARBITRUM_ONE].tickLensAddress;
export const NONFUNGIBLE_POSITION_MANAGER_ADDRESS =
  CHAIN_TO_ADDRESSES_MAP[ChainId.MAINNET].nonfungiblePositionManagerAddress;
export const V3_MIGRATOR_ADDRESS =
  CHAIN_TO_ADDRESSES_MAP[ChainId.MAINNET].v3MigratorAddress;
export const MULTICALL2_ADDRESS = '0x5BA1e12693Dc8F9c48aAD8770482f4739bEeD696';

export type AddressMap = { [chainId: number]: string | undefined };

export function constructSameAddressMap<T extends string>(
  address: T,
  additionalNetworks: ChainId[] = []
): { [chainId: number]: T } {
  return NETWORKS_WITH_SAME_UNISWAP_ADDRESSES.concat(
    additionalNetworks
  ).reduce<{
    [chainId: number]: T;
  }>((memo, chainId) => {
    memo[chainId] = address;
    return memo;
  }, {});
}

export const WETH9: {
  [chainId in Exclude<
    ChainId,
    | ChainId.POLYGON
    | ChainId.POLYGON_MUMBAI
    | ChainId.CELO
    | ChainId.CELO_ALFAJORES
    | ChainId.GNOSIS
    | ChainId.MOONBEAM
    | ChainId.BNB
    | ChainId.AVALANCHE
    | ChainId.MONAD_TESTNET
    // TODO: remove ROOTSTOCK once we support both at the routing level
    | ChainId.ROOTSTOCK
<<<<<<< HEAD
    // TODO: remove MONAD_TESTNET once we support both at the routing level
    | ChainId.MONAD_TESTNET
=======
    // TODO: remove UNICHAIN once we support both at the routing level
    | ChainId.UNICHAIN
>>>>>>> 3e5baf46
  >]: Token;
} = {
  [ChainId.MAINNET]: new Token(
    ChainId.MAINNET,
    '0xC02aaA39b223FE8D0A0e5C4F27eAD9083C756Cc2',
    18,
    'WETH',
    'Wrapped Ether'
  ),
  [ChainId.GOERLI]: new Token(
    ChainId.GOERLI,
    '0xB4FBF271143F4FBf7B91A5ded31805e42b2208d6',
    18,
    'WETH',
    'Wrapped Ether'
  ),
  [ChainId.SEPOLIA]: new Token(
    ChainId.SEPOLIA,
    '0xfFf9976782d46CC05630D1f6eBAb18b2324d6B14',
    18,
    'WETH',
    'Wrapped Ether'
  ),
  [ChainId.OPTIMISM]: new Token(
    ChainId.OPTIMISM,
    '0x4200000000000000000000000000000000000006',
    18,
    'WETH',
    'Wrapped Ether'
  ),
  [ChainId.OPTIMISM_GOERLI]: new Token(
    ChainId.OPTIMISM_GOERLI,
    '0x4200000000000000000000000000000000000006',
    18,
    'WETH',
    'Wrapped Ether'
  ),
  [ChainId.OPTIMISM_SEPOLIA]: new Token(
    ChainId.OPTIMISM_SEPOLIA,
    '0x4200000000000000000000000000000000000006',
    18,
    'WETH',
    'Wrapped Ether'
  ),
  [ChainId.ARBITRUM_ONE]: new Token(
    ChainId.ARBITRUM_ONE,
    '0x82aF49447D8a07e3bd95BD0d56f35241523fBab1',
    18,
    'WETH',
    'Wrapped Ether'
  ),
  [ChainId.ARBITRUM_GOERLI]: new Token(
    ChainId.ARBITRUM_GOERLI,
    '0xe39Ab88f8A4777030A534146A9Ca3B52bd5D43A3',
    18,
    'WETH',
    'Wrapped Ether'
  ),
  [ChainId.ARBITRUM_SEPOLIA]: new Token(
    ChainId.ARBITRUM_SEPOLIA,
    '0xc556bAe1e86B2aE9c22eA5E036b07E55E7596074',
    18,
    'WETH',
    'Wrapped Ether'
  ),
  [ChainId.BASE_GOERLI]: new Token(
    ChainId.BASE_GOERLI,
    '0x4200000000000000000000000000000000000006',
    18,
    'WETH',
    'Wrapped Ether'
  ),
  [ChainId.BASE]: new Token(
    ChainId.BASE,
    '0x4200000000000000000000000000000000000006',
    18,
    'WETH',
    'Wrapped Ether'
  ),
  [ChainId.BLAST]: new Token(
    ChainId.BLAST,
    '0x4300000000000000000000000000000000000004',
    18,
    'WETH',
    'Wrapped Ether'
  ),
  [ChainId.ZORA]: new Token(
    ChainId.ZORA,
    '0x4200000000000000000000000000000000000006',
    18,
    'WETH',
    'Wrapped Ether'
  ),
  [ChainId.ZORA_SEPOLIA]: new Token(
    ChainId.ZORA_SEPOLIA,
    '0x4200000000000000000000000000000000000006',
    18,
    'WETH',
    'Wrapped Ether'
  ),
  [ChainId.ZKSYNC]: new Token(
    ChainId.ZKSYNC,
    '0x5aea5775959fbc2557cc8789bc1bf90a239d9a91',
    18,
    'WETH',
    'Wrapped Ether'
  ),
  [ChainId.WORLDCHAIN]: new Token(
    ChainId.WORLDCHAIN,
    '0x4200000000000000000000000000000000000006',
    18,
    'WETH',
    'Wrapped Ether'
  ),
  [ChainId.UNICHAIN_SEPOLIA]: new Token(
    ChainId.UNICHAIN_SEPOLIA,
    '0x4200000000000000000000000000000000000006',
    18,
    'WETH',
    'Wrapped Ether'
  ),
<<<<<<< HEAD
  [ChainId.UNICHAIN]: new Token(
    ChainId.UNICHAIN,
=======
  [ChainId.BASE_SEPOLIA]: new Token(
    ChainId.BASE_SEPOLIA,
>>>>>>> 3e5baf46
    '0x4200000000000000000000000000000000000006',
    18,
    'WETH',
    'Wrapped Ether'
  ),
};

export const BEACON_CHAIN_DEPOSIT_ADDRESS =
  '0x00000000219ab540356cBB839Cbe05303d7705Fa';

export function getAddressLowerCase(currency: Currency): string {
  if (currency.isToken) {
    return currency.address.toLowerCase();
  } else {
    return ADDRESS_ZERO;
  }
}

export function getAddress(currency: Currency): string {
  if (currency.isToken) {
    return currency.address;
  } else {
    return ADDRESS_ZERO;
  }
}<|MERGE_RESOLUTION|>--- conflicted
+++ resolved
@@ -107,16 +107,12 @@
   [ChainId.WORLDCHAIN]:
     CHAIN_TO_ADDRESSES_MAP[ChainId.WORLDCHAIN].quoterAddress, // TODO: deploy view-only-quoter to worldchain
   [ChainId.UNICHAIN_SEPOLIA]:
-<<<<<<< HEAD
-    CHAIN_TO_ADDRESSES_MAP[ChainId.UNICHAIN_SEPOLIA].quoterAddress, // TODO: deploy view-only-quoter to unichain sepolia
-  [ChainId.UNICHAIN]: CHAIN_TO_ADDRESSES_MAP[ChainId.UNICHAIN].quoterAddress, // TODO: deploy view-only-quoter to unichain
-=======
     CHAIN_TO_ADDRESSES_MAP[ChainId.UNICHAIN_SEPOLIA].quoterAddress, // TODO: deploy view-only-quoter to UNICHAIN
   [ChainId.MONAD_TESTNET]:
     CHAIN_TO_ADDRESSES_MAP[ChainId.MONAD_TESTNET].quoterAddress, // TODO: deploy view-only-quoter to monad testnet
   [ChainId.BASE_SEPOLIA]:
     CHAIN_TO_ADDRESSES_MAP[ChainId.BASE_SEPOLIA].quoterAddress,
->>>>>>> 3e5baf46
+  [ChainId.UNICHAIN]: CHAIN_TO_ADDRESSES_MAP[ChainId.UNICHAIN].quoterAddress, // TODO: deploy view-only-quoter to unichain
 };
 
 export const PROTOCOL_V4_QUOTER_ADDRESSES: AddressMap = {
@@ -224,13 +220,6 @@
     | ChainId.MONAD_TESTNET
     // TODO: remove ROOTSTOCK once we support both at the routing level
     | ChainId.ROOTSTOCK
-<<<<<<< HEAD
-    // TODO: remove MONAD_TESTNET once we support both at the routing level
-    | ChainId.MONAD_TESTNET
-=======
-    // TODO: remove UNICHAIN once we support both at the routing level
-    | ChainId.UNICHAIN
->>>>>>> 3e5baf46
   >]: Token;
 } = {
   [ChainId.MAINNET]: new Token(
@@ -352,13 +341,15 @@
     'WETH',
     'Wrapped Ether'
   ),
-<<<<<<< HEAD
+  [ChainId.BASE_SEPOLIA]: new Token(
+    ChainId.BASE_SEPOLIA,
+    '0x4200000000000000000000000000000000000006',
+    18,
+    'WETH',
+    'Wrapped Ether'
+  ),
   [ChainId.UNICHAIN]: new Token(
     ChainId.UNICHAIN,
-=======
-  [ChainId.BASE_SEPOLIA]: new Token(
-    ChainId.BASE_SEPOLIA,
->>>>>>> 3e5baf46
     '0x4200000000000000000000000000000000000006',
     18,
     'WETH',
