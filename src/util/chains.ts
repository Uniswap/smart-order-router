--- conflicted
+++ resolved
@@ -44,8 +44,6 @@
   ChainId.BASE,
   ChainId.BNB,
   ChainId.AVALANCHE,
-<<<<<<< HEAD
-=======
   ChainId.MONAD_TESTNET,
   ChainId.UNICHAIN_SEPOLIA,
   ChainId.UNICHAIN,
@@ -65,7 +63,6 @@
   ChainId.UNICHAIN_SEPOLIA,
   ChainId.UNICHAIN,
   ChainId.SONEIUM,
->>>>>>> 5066d683
 ];
 
 export const MIXED_SUPPORTED = [
